--- conflicted
+++ resolved
@@ -686,10 +686,7 @@
 
     def update_from_batch(self, obs0, actions, rewards, obs1, terminals1):
         """Perform gradient update step given a batch of data.
-<<<<<<< HEAD
-
-=======
->>>>>>> c5ceb092
+
         Parameters
         ----------
         obs0 : np.ndarray
@@ -703,10 +700,7 @@
         terminals1 : numpy bool
             done_mask[i] = 1 if executing act_batch[i] resulted in the end of
             an episode and 0 otherwise.
-<<<<<<< HEAD
-
-=======
->>>>>>> c5ceb092
+
         Returns
         -------
         float
@@ -1199,7 +1193,7 @@
     # TODO changes to update
     def update(self):
         """See parent class."""
-<<<<<<< HEAD
+        # Not enough samples in the replay buffer.
         if not self.replay_buffer.can_sample(self.batch_size):
             return 0, 0, {}
 
@@ -1263,43 +1257,15 @@
             rewards=None,  # FIXME
             obs1=None,  # FIXME
             terminals1=None  # FIXME
-=======
-        # Not enough samples in the replay buffer.
-        if not self.manager.replay_buffer.can_sample(self.batch_size) or \
-                not self.worker.replay_buffer.can_sample(self.batch_size):
-            return 0, 0, {}
-
-        # Get a batch.
-        worker_obs0, worker_actions, worker_rewards, worker_obs1, \
-            worker_done1 = self.worker.replay_buffer.sample(self.batch_size)
-        manager_obs0, manager_actions, manager_rewards, manager_obs1, \
-            manager_done1 = self.manager.replay_buffer.sample(self.batch_size)
-
-        # Update the Manager policy.
-        self.manager.update_from_batch(
-            obs0=manager_obs0,
-            actions=manager_actions,
-            rewards=manager_rewards,
-            obs1=manager_obs1,
-            terminals1=manager_done1
->>>>>>> c5ceb092
         )
 
         # Update the Worker policy.
         self.worker.update_from_batch(
-<<<<<<< HEAD
             obs0=None,  # FIXME
             actions=None,  # FIXME
             rewards=None,  # FIXME
             obs1=None,  # FIXME
             terminals1=None  # FIXME
-=======
-            obs0=worker_obs0,
-            actions=worker_actions,
-            rewards=worker_rewards,
-            obs1=worker_obs1,
-            terminals1=worker_done1
->>>>>>> c5ceb092
         )
 
         return 0, 0, {}  # FIXME
