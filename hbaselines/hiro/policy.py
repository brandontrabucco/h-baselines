--- conflicted
+++ resolved
@@ -1449,11 +1449,7 @@
     def get_action(self, obs, apply_noise, random_actions, **kwargs):
         """See parent class."""
         # Update the meta action, if the time period requires is.
-<<<<<<< HEAD
         if len(self._observations) == 0:
-=======
-        if kwargs["time"] % self.meta_period == 0:
->>>>>>> 4d423c60
             self.meta_action = self.manager.get_action(
                 obs, apply_noise, random_actions, **kwargs)
 
