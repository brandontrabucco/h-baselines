"""TD3-compatible policies."""
import tensorflow as tf
import numpy as np
from functools import reduce
from gym.spaces import Box
import random

from hbaselines.hiro.tf_util import get_trainable_vars, get_target_updates
from hbaselines.hiro.tf_util import reduce_std
from hbaselines.hiro.replay_buffer import ReplayBuffer, HierReplayBuffer
from hbaselines.common.reward_fns import negative_distance


class ActorCriticPolicy(object):
    """Base Actor Critic Policy.

    Attributes
    ----------
    sess : tf.Session
        the current TensorFlow session
    ob_space : gym.space.*
        the observation space of the environment
    ac_space : gym.space.*
        the action space of the environment
    co_space : gym.space.*
        the context space of the environment
    """

    def __init__(self, sess, ob_space, ac_space, co_space):
        """Instantiate the base policy object.

        Parameters
        ----------
        sess : tf.Session
            the current TensorFlow session
        ob_space : gym.space.*
            the observation space of the environment
        ac_space : gym.space.*
            the action space of the environment
        co_space : gym.space.*
            the context space of the environment
        """
        self.sess = sess
        self.ob_space = ob_space
        self.ac_space = ac_space
        self.co_space = co_space

    def initialize(self):
        """Initialize the policy.

        This is used at the beginning of training by the algorithm, after the
        model parameters have been initialized.
        """
        raise NotImplementedError

    def update(self):
        """Perform a gradient update step.

        Returns
        -------
        float
            critic loss
        float
            actor loss
        """
        raise NotImplementedError

    def get_action(self,
                   obs,
                   apply_noise=False,
                   random_actions=False,
                   **kwargs):
        """Call the actor methods to compute policy actions.

        Parameters
        ----------
        obs : array_like
            the observation
        apply_noise : bool, optional
            whether to add Gaussian noise to the output of the actor. Defaults
            to False
        random_actions : bool, optional
            if set to True, actions are sampled randomly from the action space
            instead of being computed by the policy. This is used for
            exploration purposes.

        Returns
        -------
        array_like
            computed action by the policy
        """
        raise NotImplementedError

    def value(self, obs, action=None, **kwargs):
        """Call the critic methods to compute the value.

        Parameters
        ----------
        obs : array_like
            the observation
        action : array_like, optional
            the actions performed in the given observation

        Returns
        -------
        array_like
            computed value by the critic
        """
        raise NotImplementedError

    def store_transition(self, obs0, action, reward, obs1, done, **kwargs):
        """Store a transition in the replay buffer.

        Parameters
        ----------
        obs0 : array_like
            the last observation
        action : array_like
            the action
        reward : float
            the reward
        obs1 : array_like
            the current observation
        done : float
            is the episode done
        """
        raise NotImplementedError

    def get_stats(self):
        """Return the model statistics.

        This data wil be stored in the training csv file.

        Returns
        -------
        dict
            model statistic
        """
        raise NotImplementedError

    def get_td_map(self):
        """Return dict map for the summary (to be run in the algorithm)."""
        raise NotImplementedError


class FeedForwardPolicy(ActorCriticPolicy):
    """Feed-forward neural network actor-critic policy.

    Attributes
    ----------
    sess : tf.Session
        the current TensorFlow session
    ob_space : gym.space.*
        the observation space of the environment
    ac_space : gym.space.*
        the action space of the environment
    co_space : gym.space.*
        the context space of the environment
    buffer_size : int
        the max number of transitions to store
    batch_size : int
        SGD batch size
    actor_lr : float
        actor learning rate
    critic_lr : float
        critic learning rate
    verbose : int
        the verbosity level: 0 none, 1 training information, 2 tensorflow debug
    reuse : bool
        if the policy is reusable or not
    layers : list of int
        the size of the Neural network for the policy
    tau : float
        target update rate
    gamma : float
        discount factor
    noise : float
        scaling term to the range of the action space, that is subsequently
        used as the standard deviation of Gaussian noise added to the action if
        `apply_noise` is set to True in `get_action`
    target_policy_noise : float
        standard deviation term to the noise from the output of the target
        actor policy. See TD3 paper for more.
    target_noise_clip : float
        clipping term for the noise injected in the target actor policy
    layer_norm : bool
        enable layer normalisation
    activ : tf.nn.*
        the activation function to use in the neural network
    use_huber : bool
        specifies whether to use the huber distance function as the loss for
        the critic. If set to False, the mean-squared error metric is used
        instead
    action_noise : array_like
        the std of the noise to be applied to the actions. Scaled by the action
        range
    replay_buffer : hbaselines.hiro.replay_buffer.ReplayBuffer
        the replay buffer
    critic_target : tf.compat.v1.placeholder
        a placeholder for the current-step estimate of the target Q values
    terminals1 : tf.compat.v1.placeholder
        placeholder for the next step terminals
    rew_ph : tf.compat.v1.placeholder
        placeholder for the rewards
    action_ph : tf.compat.v1.placeholder
        placeholder for the actions
    obs_ph : tf.compat.v1.placeholder
        placeholder for the observations
    obs1_ph : tf.compat.v1.placeholder
        placeholder for the next step observations
    actor_tf : tf.Variable
        the output from the actor network
    critic_tf : tf.Variable
        the output from the critic network
    critic_with_actor_tf : tf.Variable
        the output from the critic network with the action provided directly by
        the actor policy
    target_q : tf.Variable
        the Q-value as estimated by the current reward and next step estimate
        by the target Q-value
    target_init_updates : tf.Operation
        an operation that sets the values of the trainable parameters of the
        target actor/critic to match those actual actor/critic
    target_soft_updates : tf.Operation
        soft target update function
    actor_loss : tf.Operation
        the operation that returns the loss of the actor
    actor_grads : tf.Operation
        the operation that returns the gradients of the trainable parameters of
        the actor
    actor_optimizer : tf.Operation
        the operation that updates the trainable parameters of the actor
    critic_loss : tf.Operation
        the operation that returns the loss of the critic
    critic_grads : tf.Operation
        the operation that returns the gradients of the trainable parameters of
        the critic
    critic_optimizer : tf.Operation
        the operation that updates the trainable parameters of the critic
    stats_sample : dict
        a batch of samples to compute model means and stds from
    """

    def __init__(self,
                 sess,
                 ob_space,
                 ac_space,
                 co_space,
                 buffer_size,
                 batch_size,
                 actor_lr,
                 critic_lr,
                 verbose,
                 tau,
                 gamma,
                 noise,
                 target_policy_noise,
                 target_noise_clip,
                 layer_norm,
                 layers,
                 act_fun,
                 use_huber,
                 reuse=False,
                 scope=None):
        """Instantiate the feed-forward neural network policy.

        Parameters
        ----------
        sess : tf.Session
            the current TensorFlow session
        ob_space : gym.space.*
            the observation space of the environment
        ac_space : gym.space.*
            the action space of the environment
        co_space : gym.space.*
            the context space of the environment
        buffer_size : int
            the max number of transitions to store
        batch_size : int
            SGD batch size
        actor_lr : float
            actor learning rate
        critic_lr : float
            critic learning rate
        verbose : int
            the verbosity level: 0 none, 1 training information, 2 tensorflow
            debug
        tau : float
            target update rate
        gamma : float
            discount factor
        noise : float
            scaling term to the range of the action space, that is subsequently
            used as the standard deviation of Gaussian noise added to the
            action if `apply_noise` is set to True in `get_action`
        target_policy_noise : float
            standard deviation term to the noise from the output of the target
            actor policy. See TD3 paper for more.
        target_noise_clip : float
            clipping term for the noise injected in the target actor policy
        layer_norm : bool
            enable layer normalisation
        layers : list of int or None
            the size of the Neural network for the policy (if None, default to
            [64, 64])
        act_fun : tf.nn.*
            the activation function to use in the neural network
        use_huber : bool
            specifies whether to use the huber distance function as the loss
            for the critic. If set to False, the mean-squared error metric is
            used instead
        reuse : bool
            if the policy is reusable or not
        scope : str
            an upper-level scope term. Used by policies that call this one.

        Raises
        ------
        AssertionError
            if the layers is not a list of at least size 1
        """
        super(FeedForwardPolicy, self).__init__(sess,
                                                ob_space, ac_space, co_space)

        self.buffer_size = buffer_size
        self.batch_size = batch_size
        self.actor_lr = actor_lr
        self.critic_lr = critic_lr
        self.verbose = verbose
        self.reuse = reuse
        self.layers = layers or [256, 256]
        self.tau = tau
        self.gamma = gamma
        self.noise = noise
        self.target_policy_noise = target_policy_noise
        self.target_noise_clip = target_noise_clip
        self.layer_norm = layer_norm
        self.activ = act_fun
        self.use_huber = use_huber
        assert len(self.layers) >= 1, \
            "Error: must have at least one hidden layer for the policy."

        # convert noise percentage to absolute value
        self.action_noise = noise * (ac_space.high - ac_space.low) / 2

        # =================================================================== #
        # Step 1: Create a replay buffer object.                              #
        # =================================================================== #

        self.replay_buffer = ReplayBuffer(self.buffer_size)

        # =================================================================== #
        # Step 2: Create input variables.                                     #
        # =================================================================== #

        # Compute the shape of the input observation space, which may include
        # the contextual term.
        ob_dim = ob_space.shape
        if co_space is not None:
            ob_dim = tuple(map(sum, zip(ob_dim, co_space.shape)))

        with tf.variable_scope("input", reuse=False):
            self.critic_target = tf.compat.v1.placeholder(
                tf.float32,
                shape=(None, 1),
                name='critic_target')
            self.terminals1 = tf.compat.v1.placeholder(
                tf.float32,
                shape=(None, 1),
                name='terminals1')
            self.rew_ph = tf.compat.v1.placeholder(
                tf.float32,
                shape=(None, 1),
                name='rewards')
            self.action_ph = tf.compat.v1.placeholder(
                tf.float32,
                shape=(None,) + ac_space.shape,
                name='actions')
            self.obs_ph = tf.compat.v1.placeholder(
                tf.float32,
                shape=(None,) + ob_dim,
                name='observations')
            self.obs1_ph = tf.compat.v1.placeholder(
                tf.float32,
                shape=(None,) + ob_dim,
                name='observations')

        # logging of rewards to tensorboard
        with tf.variable_scope("input_info", reuse=False):
            tf.compat.v1.summary.scalar('rewards', tf.reduce_mean(self.rew_ph))

        # =================================================================== #
        # Step 3: Create actor and critic variables.                          #
        # =================================================================== #

        # Create networks and core TF parts that are shared across setup parts.
        with tf.variable_scope("model", reuse=False):
            self.actor_tf = self.make_actor(self.obs_ph)
            self.critic_tf = [
                self.make_critic(self.obs_ph, self.action_ph,
                                 scope="qf_{}".format(i))
                for i in range(2)
            ]
            self.critic_with_actor_tf = [
                self.make_critic(self.obs_ph, self.actor_tf, reuse=True,
                                 scope="qf_{}".format(i))
                for i in range(2)
            ]

        with tf.variable_scope("target", reuse=False):
            # create the target actor policy
            actor_target = self.make_actor(self.obs1_ph)

            # smooth target policy by adding clipped noise to target actions
            target_noise = tf.random_normal(
                tf.shape(actor_target), stddev=self.target_policy_noise)
            target_noise = tf.clip_by_value(
                target_noise, -self.target_noise_clip, self.target_noise_clip)

            # clip the noisy action to remain in the bounds [-1, 1]
            noisy_actor_target = tf.clip_by_value(
                actor_target + target_noise, -1, 1)

            # create the target critic policies
            critic_target = [
                self.make_critic(self.obs1_ph, noisy_actor_target,
                                 scope="qf_{}".format(i))
                for i in range(2)
            ]

        with tf.variable_scope("loss", reuse=False):
            q_obs1 = tf.minimum(critic_target[0], critic_target[1])
            self.target_q = tf.stop_gradient(
                self.rew_ph + (1. - self.terminals1) * gamma * q_obs1)

            tf.compat.v1.summary.scalar('critic_target',
                                        tf.reduce_mean(self.target_q))

        # Create the target update operations.
        model_scope = 'model/'
        target_scope = 'target/'
        if scope is not None:
            model_scope = scope + '/' + model_scope
            target_scope = scope + '/' + target_scope
        init_updates, soft_updates = get_target_updates(
            get_trainable_vars(model_scope),
            get_trainable_vars(target_scope),
            tau, verbose)
        self.target_init_updates = init_updates
        self.target_soft_updates = soft_updates

        # =================================================================== #
        # Step 4: Setup the optimizers for the actor and critic.              #
        # =================================================================== #

        with tf.variable_scope("Adam_mpi", reuse=False):
            self._setup_actor_optimizer(scope=scope)
            self._setup_critic_optimizer(scope=scope)
            tf.compat.v1.summary.scalar('actor_loss', self.actor_loss)
            tf.compat.v1.summary.scalar('critic_loss', self.critic_loss)

        # =================================================================== #
        # Step 5: Setup the operations for computing model statistics.        #
        # =================================================================== #

        self.stats_sample = None

        # Setup the running means and standard deviations of the model inputs
        # and outputs.
        self.stats_ops, self.stats_names = self._setup_stats(scope or "Model")

    def _setup_actor_optimizer(self, scope):
        """Create the actor loss, gradient, and optimizer."""
        if self.verbose >= 2:
            print('setting up actor optimizer')

        scope_name = 'model/pi/'
        if scope is not None:
            scope_name = scope + '/' + scope_name

        self.actor_loss = -tf.reduce_mean(self.critic_with_actor_tf[0])
        if self.verbose >= 2:
            actor_shapes = [var.get_shape().as_list()
                            for var in get_trainable_vars(scope_name)]
            actor_nb_params = sum([reduce(lambda x, y: x * y, shape)
                                   for shape in actor_shapes])
            print('  actor shapes: {}'.format(actor_shapes))
            print('  actor params: {}'.format(actor_nb_params))

        # create an optimizer object
        optimizer = tf.compat.v1.train.AdamOptimizer(self.actor_lr)

        self.q_gradient_input = tf.compat.v1.placeholder(
            tf.float32, (None,) + self.ac_space.shape)

        self.actor_optimizer = optimizer.minimize(
            self.actor_loss, var_list=get_trainable_vars(scope_name))

    def _setup_critic_optimizer(self, scope):
        """Create the critic loss, gradient, and optimizer."""
        if self.verbose >= 2:
            print('setting up critic optimizer')

        # choose the loss function
        if self.use_huber:
            loss_fn = tf.compat.v1.losses.huber_loss
        else:
            loss_fn = tf.compat.v1.losses.mean_squared_error

        self.critic_loss = \
            loss_fn(self.critic_tf[0], self.target_q) + \
            loss_fn(self.critic_tf[1], self.target_q)

        self.critic_grads = []
        self.critic_optimizer = []

        for i in range(2):
            scope_name = 'model/qf_{}/'.format(i)
            if scope is not None:
                scope_name = scope + '/' + scope_name

            if self.verbose >= 2:
                critic_shapes = [var.get_shape().as_list()
                                 for var in get_trainable_vars(scope_name)]
                critic_nb_params = sum([reduce(lambda x, y: x * y, shape)
                                        for shape in critic_shapes])
                print('  critic shapes: {}'.format(critic_shapes))
                print('  critic params: {}'.format(critic_nb_params))

            # create an optimizer object
            optimizer = tf.compat.v1.train.AdamOptimizer(self.critic_lr)

            # add to the critic grads list  TODO: add grad clipping
            self.critic_grads.append(
                tf.gradients(self.critic_tf[i], self.action_ph)
            )

            # create the optimizer object  TODO: add grad clipping
            self.critic_optimizer.append(optimizer.minimize(self.critic_loss))

    def make_actor(self, obs, reuse=False, scope="pi"):
        """Create an actor tensor.

        Parameters
        ----------
        obs : tf.compat.v1.placeholder
            the input observation placeholder
        reuse : bool
            whether or not to reuse parameters
        scope : str
            the scope name of the actor

        Returns
        -------
        tf.Variable
            the output from the actor
        """
        with tf.variable_scope(scope, reuse=reuse):
            # flatten the input placeholder
            pi_h = tf.layers.flatten(obs)

            # create the hidden layers
            for i, layer_size in enumerate(self.layers):
                pi_h = tf.layers.dense(pi_h, layer_size, name='fc' + str(i))
                if self.layer_norm:
                    pi_h = tf.contrib.layers.layer_norm(
                        pi_h, center=True, scale=True)
                pi_h = self.activ(pi_h)

            # create the output layer
            policy = tf.nn.tanh(tf.layers.dense(
                pi_h,
                self.ac_space.shape[0],
                name='output',
                kernel_initializer=tf.random_uniform_initializer(
                    minval=-3e-3, maxval=3e-3)))

            # scaling terms to the output from the policy
            ac_means = (self.ac_space.high + self.ac_space.low) / 2.
            ac_magnitudes = (self.ac_space.high - self.ac_space.low) / 2.

            policy = ac_means + ac_magnitudes * policy

        return policy

    def make_critic(self, obs, action, reuse=False, scope="qf"):
        """Create a critic tensor.

        Parameters
        ----------
        obs : tf.compat.v1.placeholder
            the input observation placeholder
        action : tf.compat.v1.placeholder
            the input action placeholder
        reuse : bool
            whether or not to reuse parameters
        scope : str
            the scope name of the actor

        Returns
        -------
        tf.Variable
            the output from the critic
        """
        with tf.variable_scope(scope, reuse=reuse):
            # flatten the input placeholder
            qf_h = tf.layers.flatten(obs)
            qf_h = tf.concat([qf_h, action], axis=-1)

            # create the hidden layers
            for i, layer_size in enumerate(self.layers):
                qf_h = tf.layers.dense(qf_h, layer_size, name='fc' + str(i))
                if self.layer_norm:
                    qf_h = tf.contrib.layers.layer_norm(
                        qf_h, center=True, scale=True)
                qf_h = self.activ(qf_h)

            # create the output layer
            qvalue_fn = tf.layers.dense(
                qf_h,
                1,
                name='qf_output',
                kernel_initializer=tf.random_uniform_initializer(
                    minval=-3e-3, maxval=3e-3))

        return qvalue_fn

    def update(self, update_actor=True):
        """See parent class."""
        # Not enough samples in the replay buffer.
        if not self.replay_buffer.can_sample(self.batch_size):
            return 0, 0

        # Get a batch
        obs0, actions, rewards, obs1, terminals1 = self.replay_buffer.sample(
            batch_size=self.batch_size)

        return self.update_from_batch(obs0, actions, rewards, obs1, terminals1,
                                      update_actor=update_actor)

    def update_from_batch(self,
                          obs0,
                          actions,
                          rewards,
                          obs1,
                          terminals1,
                          update_actor=True):
        """Perform gradient update step given a batch of data.

        Parameters
        ----------
        obs0 : np.ndarray
            batch of observations
        actions : numpy float
            batch of actions executed given obs_batch
        rewards : numpy float
            rewards received as results of executing act_batch
        obs1 : np.ndarray
            next set of observations seen after executing act_batch
        terminals1 : numpy bool
            done_mask[i] = 1 if executing act_batch[i] resulted in the end of
            an episode and 0 otherwise.
        update_actor : bool, optional
            specified whether to perform gradient update procedures to the
            actor policy. Default set to True. Note that the update procedure
            for the critic is always performed when calling this method.

        Returns
        -------
        float
            critic loss
        float
            actor loss
        """
        # Reshape to match previous behavior and placeholder shape.
        rewards = rewards.reshape(-1, 1)
        terminals1 = terminals1.reshape(-1, 1)

        # update operations for the critic networks
        step_ops = [self.critic_loss,
                    self.critic_optimizer[0],
                    self.critic_optimizer[1]]

        if update_actor:
            # actor updates and target soft update operation
            step_ops += [self.actor_loss,
                         self.actor_optimizer,
                         self.target_soft_updates]

        # perform the update operations and collect the critic loss
        critic_loss, *_vals = self.sess.run(step_ops, feed_dict={
            self.obs_ph: obs0,
            self.action_ph: actions,
            self.rew_ph: rewards,
            self.obs1_ph: obs1,
            self.terminals1: terminals1
        })

        # extract the actor loss
        actor_loss = _vals[2] if update_actor else 0

        return critic_loss, actor_loss

    def get_action(self,
                   obs,
                   apply_noise=False,
                   random_actions=False,
                   **kwargs):
        """See parent class."""
        # Add the contextual observation, if applicable.
        context_obs = kwargs.get("context_obs")
        if context_obs[0] is not None:
            obs = np.concatenate((obs, context_obs), axis=1)

        if random_actions:
            action = np.array([self.ac_space.sample()])
        else:
            action = self.sess.run(self.actor_tf, {self.obs_ph: obs})

            if apply_noise:
                # compute noisy action
                action += np.random.normal(0, self.noise, action.shape)

            # clip by bounds
            action = np.clip(action, self.ac_space.low, self.ac_space.high)

        return action

    def value(self, obs, action=None, **kwargs):
        """See parent class."""
        # Add the contextual observation, if applicable.
        context_obs = kwargs.get("context_obs")
        if context_obs[0] is not None:
            obs = np.concatenate((obs, context_obs), axis=1)

        return self.sess.run(
            self.critic_tf,
            feed_dict={self.obs_ph: obs, self.action_ph: action})

    def store_transition(self, obs0, action, reward, obs1, done, **kwargs):
        """See parent class."""
        # Add the contextual observation, if applicable.
        if kwargs.get("context_obs0") is not None:
            obs0 = np.concatenate(
                (obs0, kwargs["context_obs0"].flatten()), axis=0)
        if kwargs.get("context_obs1") is not None:
            obs1 = np.concatenate(
                (obs1, kwargs["context_obs1"].flatten()), axis=0)

        self.replay_buffer.add(obs0, action, reward, obs1, float(done))

    def initialize(self):
        """See parent class.

        This method syncs the actor and critic optimizers across CPUs, and
        initializes the target parameters to match the model parameters.
        """
        self.sess.run(self.target_init_updates)

    def _setup_stats(self, base="Model"):
        """Create the running means and std of the model inputs and outputs.

        This method also adds the same running means and stds as scalars to
        tensorboard for additional storage.
        """
        ops = []
        names = []

        ops += [tf.reduce_mean(self.critic_tf[0])]
        names += ['{}/reference_Q1_mean'.format(base)]
        ops += [reduce_std(self.critic_tf[0])]
        names += ['{}/reference_Q1_std'.format(base)]

        ops += [tf.reduce_mean(self.critic_tf[1])]
        names += ['{}/reference_Q2_mean'.format(base)]
        ops += [reduce_std(self.critic_tf[1])]
        names += ['{}/reference_Q2_std'.format(base)]

        ops += [tf.reduce_mean(self.critic_with_actor_tf[0])]
        names += ['{}/reference_actor_Q1_mean'.format(base)]
        ops += [reduce_std(self.critic_with_actor_tf[0])]
        names += ['{}/reference_actor_Q1_std'.format(base)]

        ops += [tf.reduce_mean(self.critic_with_actor_tf[1])]
        names += ['{}/reference_actor_Q2_mean'.format(base)]
        ops += [reduce_std(self.critic_with_actor_tf[1])]
        names += ['{}/reference_actor_Q2_std'.format(base)]

        ops += [tf.reduce_mean(self.actor_tf)]
        names += ['{}/reference_action_mean'.format(base)]
        ops += [reduce_std(self.actor_tf)]
        names += ['{}/reference_action_std'.format(base)]

        # Add all names and ops to the tensorboard summary.
        for op, name in zip(ops, names):
            tf.compat.v1.summary.scalar(name, op)

        return ops, names

    def get_stats(self):
        """See parent class.

        Get the mean and standard dev of the model's inputs and outputs.

        Returns
        -------
        dict
            the means and stds
        """
        if self.stats_sample is None:
            # Get a sample and keep that fixed for all further computations.
            # This allows us to estimate the change in value for the same set
            # of inputs.
            obs0, actions, rewards, obs1, terminals1 = \
                self.replay_buffer.sample(batch_size=self.batch_size)
            self.stats_sample = {
                'obs0': obs0,
                'actions': actions,
                'rewards': rewards,
                'obs1': obs1,
                'terminals1': terminals1
            }

        feed_dict = {
            self.action_ph: self.stats_sample['actions']
        }

        for placeholder in [self.action_ph]:
            if placeholder is not None:
                feed_dict[placeholder] = self.stats_sample['actions']

        for placeholder in [self.obs_ph, self.obs1_ph]:
            if placeholder is not None:
                feed_dict[placeholder] = self.stats_sample['obs0']

        values = self.sess.run(self.stats_ops, feed_dict=feed_dict)

        names = self.stats_names[:]
        assert len(names) == len(values)
        stats = dict(zip(names, values))

        return stats

    def get_td_map(self):
        """See parent class."""
        # Not enough samples in the replay buffer.
        if not self.replay_buffer.can_sample(self.batch_size):
            return {}

        # Get a batch.
        obs0, actions, rewards, obs1, terminals1 = self.replay_buffer.sample(
            batch_size=self.batch_size)

        return self.get_td_map_from_batch(
            obs0, actions, rewards, obs1, terminals1)

    def get_td_map_from_batch(self, obs0, actions, rewards, obs1, terminals1):
        """Convert a batch to a td_map."""
        # Reshape to match previous behavior and placeholder shape.
        rewards = rewards.reshape(-1, 1)
        terminals1 = terminals1.reshape(-1, 1)

        td_map = {
            self.obs_ph: obs0,
            self.action_ph: actions,
            self.rew_ph: rewards,
            self.obs1_ph: obs1,
            self.terminals1: terminals1
        }

        return td_map


class GoalDirectedPolicy(ActorCriticPolicy):
    """Goal-directed hierarchical reinforcement learning model.

    This policy is an implementation of the two-level hierarchy presented
    in [1], which itself is similar to the feudal networks formulation [2, 3].
    This network consists of a high-level, or Manager, pi_{\theta_H} that
    computes and outputs goals g_t ~ pi_{\theta_H}(s_t, h) every meta_period
    time steps, and a low-level policy pi_{\theta_L} that takes as inputs the
    current state and the assigned goals and attempts to perform an action
    a_t ~ pi_{\theta_L}(s_t,g_t) that satisfies these goals.

    The Manager is rewarded based on the original environment reward function:
    r_H = r(s,a;h).

    The Target term, h, parameterizes the reward assigned to the Manager in
    order to allow the policy to generalize to several goals within a task, a
    technique that was first proposed by [4].

    Finally, the Worker is motivated to follow the goals set by the Manager via
    an intrinsic reward based on the distance between the current observation
    and the goal observation: r_L (s_t, g_t, s_{t+1}) = ||s_t + g_t - s_{t+1}||

    Bibliography:

    [1] Nachum, Ofir, et al. "Data-efficient hierarchical reinforcement
        learning." Advances in Neural Information Processing Systems. 2018.
    [2] Dayan, Peter, and Geoffrey E. Hinton. "Feudal reinforcement learning."
        Advances in neural information processing systems. 1993.
    [3] Vezhnevets, Alexander Sasha, et al. "Feudal networks for hierarchical
        reinforcement learning." Proceedings of the 34th International
        Conference on Machine Learning-Volume 70. JMLR. org, 2017.
    [4] Schaul, Tom, et al. "Universal value function approximators."
        International Conference on Machine Learning. 2015.

    Attributes
    ----------
    manager : hbaselines.hiro.policy.FeedForwardPolicy
        the manager policy
    meta_period : int
        manger action period
    relative_goals : bool
        specifies whether the goal issued by the Manager is meant to be a
        relative or absolute goal, i.e. specific state or change in state
    off_policy_corrections : bool
        whether to use off-policy corrections during the update procedure. See:
        https://arxiv.org/abs/1805.08296.
    use_fingerprints : bool
        specifies whether to add a time-dependent fingerprint to the
        observations
    fingerprint_range : (list of float, list of float)
        the low and high values for each fingerprint element, if they are being
        used
    fingerprint_dim : tuple of int
        the shape of the fingerprint elements, if they are being used
    centralized_value_functions : bool
        specifies whether to use centralized value functions for the Manager
        and Worker critic functions
    connected_gradients : bool
        whether to connect the graph between the manager and worker
    prev_meta_obs : array_like
        previous observation by the Manager
    meta_action : array_like
        current action by the Manager
    meta_reward : float
        current meta reward, counting as the cumulative environment reward
        during the meta period
    batch_size : int
        SGD batch size
    worker : hbaselines.hiro.policy.FeedForwardPolicy
        the worker policy
    worker_reward : function
        reward function for the worker
    """

    def __init__(self,
                 sess,
                 ob_space,
                 ac_space,
                 co_space,
                 buffer_size,
                 batch_size,
                 actor_lr,
                 critic_lr,
                 verbose,
                 tau,
                 gamma,
                 noise,
                 target_policy_noise,
                 target_noise_clip,
                 layer_norm,
                 layers,
                 act_fun,
                 use_huber,
                 meta_period,
                 relative_goals,
                 off_policy_corrections,
                 use_fingerprints,
                 fingerprint_range,
                 centralized_value_functions,
                 connected_gradients,
                 reuse=False,
<<<<<<< HEAD
                 layers=None,
                 act_fun=tf.nn.relu,
                 use_huber=True,
                 meta_period=10,
                 relative_goals=False,
                 off_policy_corrections=False,
                 use_fingerprints=False,
                 fingerprint_range=([0], [5]),
                 centralized_value_functions=False,
                 connected_gradients=False,
=======
>>>>>>> 957ed4d8
                 env_name=""):
        """Instantiate the goal-directed hierarchical policy.

        Parameters
        ----------
        sess : tf.Session
            the current TensorFlow session
        ob_space : gym.space.*
            the observation space of the environment
        ac_space : gym.space.*
            the action space of the environment
        co_space : gym.space.*
            the context space of the environment
        buffer_size : int
            the max number of transitions to store
        batch_size : int
            SGD batch size
        actor_lr : float
            actor learning rate
        critic_lr : float
            critic learning rate
        verbose : int
            the verbosity level: 0 none, 1 training information, 2 tensorflow
            debug
        tau : float
            target update rate
        gamma : float
            discount factor
        noise : float
            scaling term to the range of the action space, that is subsequently
            used as the standard deviation of Gaussian noise added to the
            action if `apply_noise` is set to True in `get_action`.
        target_policy_noise : float
            standard deviation term to the noise from the output of the target
            actor policy. See TD3 paper for more.
        target_noise_clip : float
            clipping term for the noise injected in the target actor policy
        layer_norm : bool
            enable layer normalisation
        reuse : bool
            if the policy is reusable or not
        layers : list of int or None
            the size of the neural network for the policy
        act_fun : tf.nn.*
            the activation function to use in the neural network
        use_huber : bool
            specifies whether to use the huber distance function as the loss
            for the critic. If set to False, the mean-squared error metric is
            used instead
        meta_period : int
            manger action period
        relative_goals : bool
            specifies whether the goal issued by the Manager is meant to be a
            relative or absolute goal, i.e. specific state or change in state
        off_policy_corrections : bool
            whether to use off-policy corrections during the update procedure.
            See: https://arxiv.org/abs/1805.08296
        use_fingerprints : bool
            specifies whether to add a time-dependent fingerprint to the
            observations
        fingerprint_range : (list of float, list of float)
            the low and high values for each fingerprint element, if they are
            being used
        centralized_value_functions : bool
            specifies whether to use centralized value functions for the
            Manager and Worker critic functions
        connected_gradients : bool
            whether to connect the graph between the manager and worker
        """
        super(GoalDirectedPolicy, self).__init__(sess,
                                                 ob_space, ac_space, co_space)

        self.meta_period = meta_period
        self.relative_goals = relative_goals
        self.off_policy_corrections = off_policy_corrections
        self.use_fingerprints = use_fingerprints
        self.fingerprint_range = fingerprint_range
        self.fingerprint_dim = (len(self.fingerprint_range[0]),)
        self.centralized_value_functions = centralized_value_functions
        self.connected_gradients = connected_gradients
        self.fingerprint_dim = (1,)
        self.fingerprint_range = ([0], [5])

        self.replay_buffer = HierReplayBuffer(int(buffer_size/meta_period))

        # =================================================================== #
        # Part 1. Setup the Manager                                           #
        # =================================================================== #

        # Compute the action space for the Manager. If the fingerprint terms
        # are being appended onto the observations, this should be removed from
        # the action space.
        if env_name in ["AntMaze", "AntPush", "AntFall"]:
            manager_ac_space = Box(
                low=np.array([-10, -10, -0.5, -1, -1, -1, -1, -0.5, -0.3, -0.5,
                              -0.3, -0.5, -0.3, -0.5, -0.3]),
                high=np.array([10, 10, 0.5, 1, 1, 1, 1, 0.5, 0.3, 0.5, 0.3,
                               0.5, 0.3, 0.5, 0.3]),
                dtype=np.float32,
            )
        elif env_name == "UR5":
            manager_ac_space = Box(
                low=np.array([-2 * np.pi, -2 * np.pi, -2 * np.pi, -4, -4, -4]),
                high=np.array([2 * np.pi, 2 * np.pi, 2 * np.pi, 4, 4, 4]),
                dtype=np.float32,
            )
        elif env_name == "Pendulum":
            manager_ac_space = Box(
                low=np.array([-np.pi, -15]),
                high=np.array([np.pi, 15]),
                dtype=np.float32
            )
        elif env_name == "figureeight0":
            if self.relative_goals:
                manager_ac_space = Box(-.5, .5, shape=(1,), dtype=np.float32)
            else:
                manager_ac_space = Box(0, 1, shape=(1,), dtype=np.float32)
        elif env_name == "figureeight1":
            if self.relative_goals:
                manager_ac_space = Box(-.5, .5, shape=(7,), dtype=np.float32)
            else:
                manager_ac_space = Box(0, 1, shape=(7,), dtype=np.float32)
        elif env_name == "figureeight2":
            if self.relative_goals:
                manager_ac_space = Box(-.5, .5, shape=(14,), dtype=np.float32)
            else:
                manager_ac_space = Box(0, 1, shape=(14,), dtype=np.float32)
        elif env_name == "merge0":
            if self.relative_goals:
                manager_ac_space = Box(-.5, .5, shape=(5,), dtype=np.float32)
            else:
                manager_ac_space = Box(0, 1, shape=(5,), dtype=np.float32)
        elif env_name == "merge1":
            if self.relative_goals:
                manager_ac_space = Box(-.5, .5, shape=(13,), dtype=np.float32)
            else:
                manager_ac_space = Box(0, 1, shape=(13,), dtype=np.float32)
        elif env_name == "merge2":
            if self.relative_goals:
                manager_ac_space = Box(-.5, .5, shape=(17,), dtype=np.float32)
            else:
                manager_ac_space = Box(0, 1, shape=(17,), dtype=np.float32)
        else:
            if self.use_fingerprints:
                low = np.array(ob_space.low)[:-self.fingerprint_dim[0]]
                high = ob_space.high[:-self.fingerprint_dim[0]]
                manager_ac_space = Box(low=low, high=high, dtype=np.float32)
            else:
                manager_ac_space = ob_space

        # Create the Manager policy.
        with tf.variable_scope("Manager"):
            self.manager = FeedForwardPolicy(
                sess=sess,
                ob_space=ob_space,
                ac_space=manager_ac_space,
                co_space=co_space,
                buffer_size=buffer_size,
                batch_size=batch_size,
                actor_lr=actor_lr,
                critic_lr=critic_lr,
                verbose=verbose,
                tau=tau,
                gamma=gamma,
                layer_norm=layer_norm,
                reuse=reuse,
                layers=layers,
                act_fun=act_fun,
                use_huber=use_huber,
                scope="Manager",
                noise=noise,
                target_policy_noise=target_policy_noise,
                target_noise_clip=target_noise_clip,
            )

        # previous observation by the Manager
        self.prev_meta_obs = None

        # current action by the Manager
        self.meta_action = None

        # current meta reward, counting as the cumulative environment reward
        # during the meta period
        self.meta_reward = None

        # The following is redundant but necessary if the changes to the update
        # function are to be in the GoalDirected policy and not FeedForward.
        self.batch_size = batch_size

        # Use this to store a list of observations that stretch as long as the
        # dilated horizon chosen for the Manager. These observations correspond
        # to the s(t) in the HIRO paper.
        self._observations = []

        # Use this to store the list of environmental actions that the worker
        # takes. These actions correspond to the a(t) in the HIRO paper.
        self._worker_actions = []

        # rewards provided by the policy to the worker
        self._worker_rewards = []

        # done masks at every time step for the worker
        self._dones = []

        # =================================================================== #
        # Part 2. Setup the Worker                                            #
        # =================================================================== #

        # Create the Worker policy.
        with tf.variable_scope("Worker"):
            self.worker = FeedForwardPolicy(
                sess,
                ob_space=ob_space,
                ac_space=ac_space,
                co_space=manager_ac_space,
                buffer_size=buffer_size,
                batch_size=batch_size,
                actor_lr=actor_lr,
                critic_lr=critic_lr,
                verbose=verbose,
                tau=tau,
                gamma=gamma,
                layer_norm=layer_norm,
                reuse=reuse,
                layers=layers,
                act_fun=act_fun,
                use_huber=use_huber,
                scope="Worker",
                noise=noise,
                target_policy_noise=target_policy_noise,
                target_noise_clip=target_noise_clip,
            )

        # remove the last element to compute the reward FIXME
        if self.use_fingerprints:
            state_indices = list(np.arange(
                0, self.manager.ob_space.shape[0] - self.fingerprint_dim[0]))
        else:
            state_indices = None

        if env_name in ["AntMaze", "AntPush", "AntFall"]:
            state_indices = list(np.arange(0, self.manager.ac_space.shape[0]))
        elif env_name == "UR5":
            state_indices = None
        elif env_name == "Pendulum":
            state_indices = [0, 2]
        elif env_name == "figureeight0":
            state_indices = [13]
        elif env_name == "figureeight1":
            state_indices = [i for i in range(1, 14, 2)]
        elif env_name == "figureeight2":
            state_indices = [i for i in range(14)]
        elif env_name == "merge0":
            state_indices = [5 * i for i in range(5)]
        elif env_name == "merge1":
            state_indices = [5 * i for i in range(13)]
        elif env_name == "merge2":
            state_indices = [5 * i for i in range(17)]

        # reward function for the worker
        def worker_reward(states, goals, next_states):
            return negative_distance(
                states=states,
                state_indices=state_indices,
                goals=goals,
                next_states=next_states,
                relative_context=relative_goals,
                offset=0.0
            )
        self.worker_reward = worker_reward

    def initialize(self):
        """See parent class.

        This method calls the initialization methods of the manager and worker.
        """
        self.manager.initialize()
        self.worker.initialize()
        self.meta_reward = 0
        self.i = 0  # FIXME: hacky

    def update(self, update_actor=True):
        """See parent class."""
        # Not enough samples in the replay buffer.
        if not self.replay_buffer.can_sample(self.batch_size):
            return (0, 0), (0, 0)

        # Get a batch.
        samples = self.replay_buffer.sample(batch_size=self.batch_size)

        # Collect the relevant components of each sample.
        meta_obs0, meta_obs1, meta_act, meta_rew, meta_done, worker_obs0, \
            worker_obs1, worker_act, worker_rew, worker_done = \
            self._process_samples(samples)

        # Update the Manager policy.
        if self.i % self.meta_period == 0:
            m_critic_loss, m_actor_loss = self.manager.update_from_batch(
                obs0=meta_obs0,
                actions=meta_act,
                rewards=meta_rew,
                obs1=meta_obs1,
                terminals1=meta_done,
                # FIXME: replace 2 with freq variable
                update_actor=self.i % (self.meta_period * 2) == 0,
            )
        else:
            m_critic_loss, m_actor_loss = 0, 0
        self.i += 1

        # Update the Worker policy.
        w_critic_loss, w_actor_loss = self.worker.update_from_batch(
            obs0=worker_obs0,
            actions=worker_act,
            rewards=worker_rew,
            obs1=worker_obs1,
            terminals1=worker_done,
            update_actor=update_actor,
        )

        return (m_critic_loss, w_critic_loss), (m_actor_loss, w_actor_loss)

    @staticmethod
    def _process_samples(samples):
        """Convert the samples into a form that is usable for an update.

        Parameters
        ----------
        samples : list of tuple or Any
            each element of the tuples consists of:

            * list of (numpy.ndarray, numpy.ndarray): the previous and next
              manager observations for each meta period
            * list of numpy.ndarray: the meta action (goal) for each meta
              period
            * list of float: the meta reward for each meta period
            * list of list of numpy.ndarray: all observations for the worker
              for each meta period
            * list of list of numpy.ndarray: all actions for the worker for
              each meta period
            * list of list of float: all rewards for the worker for each meta
              period
            * list of list of float: all done masks for the worker for each
              meta period. The last done mask corresponds to the done mask of
              the manager

        Returns
        -------
        numpy.ndarray
            (batch_size, meta_obs) matrix of meta observations
        numpy.ndarray
            (batch_size, meta_obs) matrix of next meta-period meta observations
        numpy.ndarray
            (batch_size, meta_ac) matrix of meta actions
        numpy.ndarray
            (batch_size,) vector of meta rewards
        numpy.ndarray
            (batch_size,) vector of meta done masks
        numpy.ndarray
            (batch_size, worker_obs) matrix of worker observations
        numpy.ndarray
            (batch_size, worker_obs) matrix of next step worker observations
        numpy.ndarray
            (batch_size, worker_ac) matrix of worker actions
        numpy.ndarray
            (batch_size,) vector of worker rewards
        numpy.ndarray
            (batch_size,) vector of worker done masks
        """
        meta_obs0_all = []
        meta_obs1_all = []
        meta_act_all = []
        meta_rew_all = []
        meta_done_all = []
        worker_obs0_all = []
        worker_obs1_all = []
        worker_act_all = []
        worker_rew_all = []
        worker_done_all = []

        for sample in samples:
            # Extract the elements of the sample.
            meta_obs, meta_action, meta_reward, worker_obses, worker_actions, \
                worker_rewards, worker_dones = sample

            # Separate the current and next step meta observations.
            meta_obs0, meta_obs1 = meta_obs

            # The meta done value corresponds to the last done value.
            meta_done = worker_dones[-1]

            # Sample one obs0/obs1/action/reward from the list of per-meta-
            # period variables.
            indx_val = random.randint(0, len(worker_obses)-2)
            worker_obs0 = worker_obses[indx_val]
            worker_obs1 = worker_obses[indx_val + 1]
            worker_action = worker_actions[indx_val]
            worker_reward = worker_rewards[indx_val]
            worker_done = worker_dones[indx_val]

            # Add the new sample to the list of returned samples.
            meta_obs0_all.append(np.array(meta_obs0, copy=False))
            meta_obs1_all.append(np.array(meta_obs1, copy=False))
            meta_act_all.append(np.array(meta_action, copy=False))
            meta_rew_all.append(np.array(meta_reward, copy=False))
            meta_done_all.append(np.array(meta_done, copy=False))
            worker_obs0_all.append(np.array(worker_obs0, copy=False))
            worker_obs1_all.append(np.array(worker_obs1, copy=False))
            worker_act_all.append(np.array(worker_action, copy=False))
            worker_rew_all.append(np.array(worker_reward, copy=False))
            worker_done_all.append(np.array(worker_done, copy=False))

        return np.array(meta_obs0_all), \
            np.array(meta_obs1_all), \
            np.array(meta_act_all), \
            np.array(meta_rew_all), \
            np.array(meta_done_all), \
            np.array(worker_obs0_all), \
            np.array(worker_obs1_all), \
            np.array(worker_act_all), \
            np.array(worker_rew_all), \
            np.array(worker_done_all)

    def get_action(self,
                   obs,
                   apply_noise=False,
                   random_action=False,
                   **kwargs):
        """See parent class."""
        # Update the meta action, if the time period requires is.
        if len(self._observations) == 0:
            if random_action:
                self.meta_action = self.manager.ac_space.sample()
            else:
                self.meta_action = self.manager.get_action(
                    obs, apply_noise, **kwargs)

        if random_action:
            worker_action = self.worker.ac_space.sample()
        else:
            worker_action = self.worker.get_action(
                obs, apply_noise,
                context_obs=self.meta_action,
                total_steps=kwargs['total_steps'])

        # Return the worker action.
        return worker_action

    def value(self, obs, action=None, **kwargs):
        """See parent class."""
        return 0  # FIXME

    def store_transition(self, obs0, action, reward, obs1, done, **kwargs):
        """See parent class."""
        # Compute the worker reward and append it to the list of rewards.
        state_indices = list(np.arange(0, self.manager.ac_space.shape[0]))
        meta_ac_range = (self.manager.ac_space.high -
                         self.manager.ac_space.low) / 2
        rew_obs0 = obs0.copy()
        rew_obs0[state_indices] = rew_obs0[state_indices] / meta_ac_range
        rew_obs1 = obs1.copy()
        rew_obs1[state_indices] = rew_obs1[state_indices] / meta_ac_range
        self._worker_rewards.append(
            self.worker_reward(
                rew_obs0,
                self.meta_action.flatten() / meta_ac_range,
                rew_obs1
            )
        )

        # Add the environmental observations and done masks, and the worker
        # actions to their respective lists.
        self._worker_actions.append(action)
        self._observations.append(
            np.concatenate((obs0, self.meta_action.flatten()), axis=0))
        self._dones.append(done)

        # Increment the meta reward with the most recent reward.
        self.meta_reward += reward

        # Modify the previous meta observation whenever the action has changed.
        if len(self._observations) == self.meta_period:
            if kwargs.get("context_obs0") is not None:
                self.prev_meta_obs = np.concatenate(
                    (obs0, kwargs["context_obs0"].flatten()), axis=0)
            else:
                self.prev_meta_obs = np.copy(obs0)

        # Add a sample to the replay buffer.
        if len(self._observations) == self.meta_period or done:
            # Add the last observation if about to reset.
            if done:
                self._observations.append(
                    np.concatenate((obs1, self.meta_action.flatten()), axis=0))

            # Add the contextual observation, if applicable.
            if kwargs.get("context_obs1") is not None:
                meta_obs1 = np.concatenate(
                    (obs1, kwargs["context_obs1"].flatten()), axis=0)
            else:
                meta_obs1 = np.copy(obs1)

            # Store a sample in the Manager policy.
            self.replay_buffer.add(
                obs_t=self._observations,
                goal_t=self.meta_action.flatten(),
                action_t=self._worker_actions,
                reward_t=self._worker_rewards,
                done=self._dones,
                meta_obs_t=(self.prev_meta_obs, meta_obs1),
                meta_reward_t=self.meta_reward,
            )

            # Reset the meta reward.
            self.meta_reward = 0

            # Clear the worker rewards and actions, and the environmental
            # observation.
            self._observations = []
            self._worker_actions = []
            self._worker_rewards = []
            self._dones = []

    def _sample_best_meta_action(self,
                                 state_reps,
                                 next_state_reprs,
                                 prev_meta_actions,
                                 low_states,
                                 low_actions,
                                 low_state_reprs,
                                 k=8):
        """Return meta-actions that approximately maximize low-level log-probs.

        Parameters
        ----------
        state_reps : array_like
            current Manager state observation
        next_state_reprs : array_like
            next Manager state observation
        prev_meta_actions : array_like
            previous meta Manager action
        low_states : array_like
            current Worker state observation
        low_actions : array_like
            current Worker environmental action
        low_state_reprs : array_like
            current Worker state observation
        k : int, optional
            number of goals returned, excluding the initial goal and the mean
            value

        Returns
        -------
        array_like
            most likely meta-actions
        """
        # Collect several samples of potentially optimal goals.
        sampled_actions = self._sample(
            state_reps, next_state_reprs, k, prev_meta_actions)

        sampled_log_probs = tf.reshape(self._log_probs(
            tf.tile(low_states, [k, 1, 1]),
            tf.tile(low_actions, [k, 1, 1]),
            tf.tile(low_state_reprs, [k, 1, 1]),
            [tf.reshape(sampled_actions, [-1, sampled_actions.shape[-1]])]),
            [k, low_states.shape[0], low_states.shape[1], -1])

        fitness = tf.reduce_sum(sampled_log_probs, [2, 3])
        best_actions = tf.argmax(fitness, 0)
        best_goals = tf.gather_nd(
            sampled_actions,
            tf.stack([
                best_actions,
                tf.range(prev_meta_actions.shape[0], dtype=tf.int64)], -1))

        return best_goals

    def _log_probs(self, manager_obs, worker_obs, actions, goals):
        """Calculate the log probability of the next goal by the Manager.

        Parameters
        ----------
        manager_obs : array_like
            (batch_size, m_obs_dim) matrix of manager observations
        worker_obs : array_like
            (batch_size, w_obs_dim, meta_period) matrix of worker observations
        actions : array_like
            (batch_size, ac_dim, meta_period-1) list of low-level actions
        goals : array_like
            (batch_size, goal_dim, num_samples) matrix of sampled goals

        Returns
        -------
        array_like
            (batch_size, num_samples) error associated with every state /
            action / goal pair

        Helps
        -----
        * _sample_best_meta_action(self):
        """
        # Action a policy would perform given a specific observation / goal.
        pred_actions = self.worker.get_action(worker_obs, context_obs=goals)

        # Normalize the error based on the range of applicable goals.
        goal_space = self.manager.ac_space
        spec_range = goal_space.high - goal_space.low
        scale = np.tile(np.square(spec_range), (manager_obs.shape[0], 1))

        # Compute error as the distance between expected and actual actions.
        normalized_error = np.mean(
            np.square(np.divide(actions - pred_actions, scale)), axis=1)

        return -normalized_error

    def _sample(self, states, next_states, num_samples, orig_goals, sc=0.5):
        """Sample different goals.

        These goals are acquired from a random Gaussian distribution centered
        at s_{t+c} - s_t.

        Parameters
        ----------
        states : array_like
            (batch_size, obs_dim) matrix of current time step observation
        next_states : array_like
            (batch_size, obs_dim) matrix of next time step observation
        num_samples : int
            number of samples
        orig_goals : array_like
            (batch_size, goal_dim) matrix of original goal specified by Manager
        sc : float
            scaling factor for the normal distribution.

        Returns
        -------
        array_like
            (batch_size, goal_dim, num_samples) matrix of sampled goals

        Helps
        -----
        * _sample_best_meta_action(self)
        """
        batch_size, goal_dim = orig_goals.shape
        goal_space = self.manager.ac_space
        spec_range = goal_space.high - goal_space.low

        # Compute the mean and std for the Gaussian distribution to sample from
        loc = np.tile((next_states - states)[:, :goal_dim].flatten(),
                      (num_samples-2, 1))
        scale = np.tile(sc * spec_range / 2, (num_samples-2, batch_size))

        # Sample the requested number of goals from the Gaussian distribution.
        samples = loc + np.random.normal(
            size=(num_samples - 2, goal_dim * batch_size)) * scale

        # Add the original goal and the average of the original and final state
        # to the sampled goals.
        samples = np.vstack(
            [samples,
             (next_states - states)[:, :goal_dim].flatten(),
             orig_goals.flatten()],
        )

        # Clip the values based on the Manager action space range.
        minimum = np.tile(goal_space.low, (num_samples, batch_size))
        maximum = np.tile(goal_space.high, (num_samples, batch_size))
        samples = np.minimum(np.maximum(samples, minimum), maximum)

        # Reshape to (batch_size, goal_dim, num_samples).
        samples = samples.T.reshape((batch_size, goal_dim, num_samples))

        return samples

    def get_stats(self):
        """See parent class."""
        stats = {}
        # FIXME
        # stats.update(self.manager.get_stats())
        # stats.update(self.worker.get_stats())
        return stats

    def get_td_map(self):
        """See parent class."""
        # Not enough samples in the replay buffer.
        if not self.replay_buffer.can_sample(self.batch_size):
            return {}

        # Get a batch.
        samples = self.replay_buffer.sample(batch_size=self.batch_size)

        # Collect the relevant components of each sample.
        meta_obs0, meta_obs1, meta_act, meta_rew, meta_done, worker_obs0, \
            worker_obs1, worker_act, worker_rew, worker_done = \
            self._process_samples(samples)

        td_map = {}
        td_map.update(self.manager.get_td_map_from_batch(
            meta_obs0, meta_act, meta_rew, meta_obs1, meta_done))
        td_map.update(self.worker.get_td_map_from_batch(
            worker_obs0, worker_act, worker_rew, worker_obs1, worker_done))

        return td_map<|MERGE_RESOLUTION|>--- conflicted
+++ resolved
@@ -972,19 +972,6 @@
                  centralized_value_functions,
                  connected_gradients,
                  reuse=False,
-<<<<<<< HEAD
-                 layers=None,
-                 act_fun=tf.nn.relu,
-                 use_huber=True,
-                 meta_period=10,
-                 relative_goals=False,
-                 off_policy_corrections=False,
-                 use_fingerprints=False,
-                 fingerprint_range=([0], [5]),
-                 centralized_value_functions=False,
-                 connected_gradients=False,
-=======
->>>>>>> 957ed4d8
                  env_name=""):
         """Instantiate the goal-directed hierarchical policy.
 
