--- conflicted
+++ resolved
@@ -802,21 +802,14 @@
                 episode_step=self.episode_step)
             assert action.shape == self.env.action_space.shape
 
-<<<<<<< HEAD
             # scaling terms to the output from the policy
             ac_space = self.action_space
             ac_means = (ac_space.high + ac_space.low) / 2.
             ac_magnitudes = (ac_space.high - ac_space.low) / 2.
             scaled_action = ac_means + ac_magnitudes * action
 
-            reward = 0
-            for _ in range(self.sims_per_step):
-                # Execute next action.
-                new_obs, reward, done, info = self.env.step(scaled_action)
-=======
             # Execute next action.
-            new_obs, reward, done, info = self.env.step(action)
->>>>>>> 4d423c60
+            new_obs, reward, done, info = self.env.step(scaled_action)
 
             # Visualize the current step.
             if self.render:
@@ -827,15 +820,12 @@
                 fp = [self.total_steps / total_timesteps * 5]
                 new_obs = np.concatenate((new_obs, fp), axis=0)
 
-<<<<<<< HEAD
-=======
             # Add the contextual reward to the environment reward.
             if hasattr(self.env, "current_context"):
                 context = getattr(self.env, "current_context")
                 reward_fn = getattr(self.env, "contextual_reward")
                 reward += reward_fn(self.obs, context, new_obs)
 
->>>>>>> 4d423c60
             # Store a transition in the replay buffer.
             self._store_transition(self.obs, action, reward, new_obs, done)
 
@@ -960,25 +950,17 @@
                     context=[getattr(env, "current_context", None)],
                     episode_step=eval_episode_step)
 
-<<<<<<< HEAD
                 # scaling terms to the output from the policy
                 ac_space = self.action_space
                 ac_means = (ac_space.high + ac_space.low) / 2.
                 ac_magnitudes = (ac_space.high - ac_space.low) / 2.
                 scaled_action = ac_means + ac_magnitudes * eval_action
 
-                eval_r = 0
-                for _ in range(self.sims_per_step):
-                    obs, eval_r, done, info = self.eval_env.step(scaled_action)
-=======
-                obs, eval_r, done, info = env.step(eval_action)
->>>>>>> 4d423c60
+                obs, eval_r, done, info = env.step(scaled_action)
 
                 if self.render_eval:
                     env.render()
 
-<<<<<<< HEAD
-=======
                 # Add the contextual reward to the environment reward.
                 if hasattr(env, "current_context"):
                     context_obs = getattr(env, "current_context")
@@ -990,7 +972,6 @@
                     rets = np.append(rets,
                                      reward_fn(eval_obs, context_obs, obs))
 
->>>>>>> 4d423c60
                 # Update the previous step observation.
                 eval_obs = obs.copy()
 
