--- conflicted
+++ resolved
@@ -3,10 +3,6 @@
 import tensorflow.contrib.slim as slim
 import numpy as np
 from functools import reduce
-<<<<<<< HEAD
-import random
-=======
->>>>>>> 82354bd9
 
 from hbaselines.goal_conditioned.tf_util import get_trainable_vars
 from hbaselines.goal_conditioned.tf_util import get_target_updates
@@ -1086,14 +1082,6 @@
         # Part 1. Setup the Manager                                           #
         # =================================================================== #
 
-<<<<<<< HEAD
-        # Get the Manager's action space.
-        manager_ac_space = get_manager_ac_space(
-            ob_space, relative_goals, env_name,
-            use_fingerprints, self.fingerprint_dim)
-
-=======
->>>>>>> 82354bd9
         # Create the Manager policy.
         with tf.compat.v1.variable_scope("Manager"):
             self.manager = FeedForwardPolicy(
