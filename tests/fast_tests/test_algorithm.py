"""Contains tests for the model abstractions and different models."""
import unittest
import numpy as np
import random
import shutil

from hbaselines.hiro.algorithm import as_scalar, TD3
from hbaselines.hiro.tf_util import get_trainable_vars
from hbaselines.hiro.policy import FeedForwardPolicy, GoalDirectedPolicy
from hbaselines.hiro.algorithm import FEEDFORWARD_POLICY_KWARGS
from hbaselines.hiro.algorithm import GOAL_DIRECTED_POLICY_KWARGS


class TestAuxiliaryMethods(unittest.TestCase):
    """Tests the auxiliary methods in algs/ddpg.py"""

    def test_as_scalar(self):
        # test if input is a single element
        test_scalar = 3.4
        self.assertAlmostEqual(test_scalar, as_scalar(test_scalar))

        # test if input is an np.ndarray with a single element
        test_scalar = np.array([3.4])
        self.assertAlmostEqual(test_scalar[0], as_scalar(test_scalar))

        # test if input is an np.ndarray with multiple elements
        test_scalar = [3.4, 1]
        self.assertRaises(ValueError, as_scalar, scalar=test_scalar)


class TestTD3(unittest.TestCase):
    """Test the components of the TD3 algorithm."""

    def setUp(self):
        self.env = 'MountainCarContinuous-v0'

        self.init_parameters = {
            'policy': None,
            'env': 'MountainCarContinuous-v0',
            'eval_env': None,
            'num_cpus': 1,
            'nb_train_steps': 1,
            'nb_rollout_steps': 1,
            'nb_eval_episodes': 50,
            'reward_scale': 1.,
            'render': False,
            'render_eval': False,
            'verbose': 2,
            'policy_kwargs': None,
            '_init_setup_model': True
        }

    def test_init(self):
        """Ensure that the parameters at init are as expected."""
        # Create the algorithm object.
        policy_params = self.init_parameters.copy()
        policy_params['_init_setup_model'] = False
        alg = TD3(**policy_params)

        # Test the attribute values.
        self.assertEqual(alg.policy, self.init_parameters['policy'])
        self.assertEqual(alg.eval_env, self.init_parameters['eval_env'])
        self.assertEqual(alg.num_cpus, self.init_parameters['num_cpus'])
        self.assertEqual(alg.nb_train_steps,
                         self.init_parameters['nb_train_steps'])
        self.assertEqual(alg.nb_rollout_steps,
                         self.init_parameters['nb_rollout_steps'])
        self.assertEqual(alg.nb_eval_episodes,
                         self.init_parameters['nb_eval_episodes'])
        self.assertEqual(alg.reward_scale,
                         self.init_parameters['reward_scale'])
        self.assertEqual(alg.render, self.init_parameters['render'])
        self.assertEqual(alg.render_eval, self.init_parameters['render_eval'])
        self.assertEqual(alg.verbose, self.init_parameters['verbose'])

    def test_setup_model_feedforward(self):
        # Create the algorithm object.
        policy_params = self.init_parameters.copy()
        policy_params['policy'] = FeedForwardPolicy
        policy_params['_init_setup_model'] = True
        alg = TD3(**policy_params)

        # check the policy_kwargs term
        policy_kwargs = FEEDFORWARD_POLICY_KWARGS.copy()
        policy_kwargs['verbose'] = self.init_parameters['verbose']
        self.assertDictEqual(alg.policy_kwargs, policy_kwargs)

        with alg.graph.as_default():
            expected_vars = sorted([var.name for var in get_trainable_vars()])

        # Check that all trainable variables have been created in the
        # TensorFlow graph.
        self.assertListEqual(
            expected_vars,
            ['model/pi/fc0/bias:0',
             'model/pi/fc0/kernel:0',
             'model/pi/fc1/bias:0',
             'model/pi/fc1/kernel:0',
             'model/pi/output/bias:0',
             'model/pi/output/kernel:0',
             'model/qf_0/fc0/bias:0',
             'model/qf_0/fc0/kernel:0',
             'model/qf_0/fc1/bias:0',
             'model/qf_0/fc1/kernel:0',
             'model/qf_0/qf_output/bias:0',
             'model/qf_0/qf_output/kernel:0',
             'model/qf_1/fc0/bias:0',
             'model/qf_1/fc0/kernel:0',
             'model/qf_1/fc1/bias:0',
             'model/qf_1/fc1/kernel:0',
             'model/qf_1/qf_output/bias:0',
             'model/qf_1/qf_output/kernel:0',
             'target/pi/fc0/bias:0',
             'target/pi/fc0/kernel:0',
             'target/pi/fc1/bias:0',
             'target/pi/fc1/kernel:0',
             'target/pi/output/bias:0',
             'target/pi/output/kernel:0',
             'target/qf_0/fc0/bias:0',
             'target/qf_0/fc0/kernel:0',
             'target/qf_0/fc1/bias:0',
             'target/qf_0/fc1/kernel:0',
             'target/qf_0/qf_output/bias:0',
             'target/qf_0/qf_output/kernel:0',
             'target/qf_1/fc0/bias:0',
             'target/qf_1/fc0/kernel:0',
             'target/qf_1/fc1/bias:0',
             'target/qf_1/fc1/kernel:0',
             'target/qf_1/qf_output/bias:0',
             'target/qf_1/qf_output/kernel:0']
        )

    def test_setup_model_goal_directed(self):
        # Create the algorithm object.
        policy_params = self.init_parameters.copy()
        policy_params['policy'] = GoalDirectedPolicy
        policy_params['_init_setup_model'] = True
        alg = TD3(**policy_params)

        # check the policy_kwargs term
        policy_kwargs = GOAL_DIRECTED_POLICY_KWARGS.copy()
        policy_kwargs['verbose'] = self.init_parameters['verbose']
        policy_kwargs['env_name'] = self.init_parameters['env']
        self.assertDictEqual(alg.policy_kwargs, policy_kwargs)

        with alg.graph.as_default():
            expected_vars = sorted([var.name for var in get_trainable_vars()])

        # Check that all trainable variables have been created in the
        # TensorFlow graph.
        self.assertListEqual(
            expected_vars,
            ['Manager/model/pi/fc0/bias:0',
             'Manager/model/pi/fc0/kernel:0',
             'Manager/model/pi/fc1/bias:0',
             'Manager/model/pi/fc1/kernel:0',
             'Manager/model/pi/output/bias:0',
             'Manager/model/pi/output/kernel:0',
             'Manager/model/qf_0/fc0/bias:0',
             'Manager/model/qf_0/fc0/kernel:0',
             'Manager/model/qf_0/fc1/bias:0',
             'Manager/model/qf_0/fc1/kernel:0',
             'Manager/model/qf_0/qf_output/bias:0',
             'Manager/model/qf_0/qf_output/kernel:0',
             'Manager/model/qf_1/fc0/bias:0',
             'Manager/model/qf_1/fc0/kernel:0',
             'Manager/model/qf_1/fc1/bias:0',
             'Manager/model/qf_1/fc1/kernel:0',
             'Manager/model/qf_1/qf_output/bias:0',
             'Manager/model/qf_1/qf_output/kernel:0',
             'Manager/target/pi/fc0/bias:0',
             'Manager/target/pi/fc0/kernel:0',
             'Manager/target/pi/fc1/bias:0',
             'Manager/target/pi/fc1/kernel:0',
             'Manager/target/pi/output/bias:0',
             'Manager/target/pi/output/kernel:0',
             'Manager/target/qf_0/fc0/bias:0',
             'Manager/target/qf_0/fc0/kernel:0',
             'Manager/target/qf_0/fc1/bias:0',
             'Manager/target/qf_0/fc1/kernel:0',
             'Manager/target/qf_0/qf_output/bias:0',
             'Manager/target/qf_0/qf_output/kernel:0',
             'Manager/target/qf_1/fc0/bias:0',
             'Manager/target/qf_1/fc0/kernel:0',
             'Manager/target/qf_1/fc1/bias:0',
             'Manager/target/qf_1/fc1/kernel:0',
             'Manager/target/qf_1/qf_output/bias:0',
             'Manager/target/qf_1/qf_output/kernel:0',
             'Worker/model/pi/fc0/bias:0',
             'Worker/model/pi/fc0/kernel:0',
             'Worker/model/pi/fc1/bias:0',
             'Worker/model/pi/fc1/kernel:0',
             'Worker/model/pi/output/bias:0',
             'Worker/model/pi/output/kernel:0',
             'Worker/model/qf_0/fc0/bias:0',
             'Worker/model/qf_0/fc0/kernel:0',
             'Worker/model/qf_0/fc1/bias:0',
             'Worker/model/qf_0/fc1/kernel:0',
             'Worker/model/qf_0/qf_output/bias:0',
             'Worker/model/qf_0/qf_output/kernel:0',
             'Worker/model/qf_1/fc0/bias:0',
             'Worker/model/qf_1/fc0/kernel:0',
             'Worker/model/qf_1/fc1/bias:0',
             'Worker/model/qf_1/fc1/kernel:0',
             'Worker/model/qf_1/qf_output/bias:0',
             'Worker/model/qf_1/qf_output/kernel:0',
             'Worker/target/pi/fc0/bias:0',
             'Worker/target/pi/fc0/kernel:0',
             'Worker/target/pi/fc1/bias:0',
             'Worker/target/pi/fc1/kernel:0',
             'Worker/target/pi/output/bias:0',
             'Worker/target/pi/output/kernel:0',
             'Worker/target/qf_0/fc0/bias:0',
             'Worker/target/qf_0/fc0/kernel:0',
             'Worker/target/qf_0/fc1/bias:0',
             'Worker/target/qf_0/fc1/kernel:0',
             'Worker/target/qf_0/qf_output/bias:0',
             'Worker/target/qf_0/qf_output/kernel:0',
             'Worker/target/qf_1/fc0/bias:0',
             'Worker/target/qf_1/fc0/kernel:0',
             'Worker/target/qf_1/fc1/bias:0',
             'Worker/target/qf_1/fc1/kernel:0',
             'Worker/target/qf_1/qf_output/bias:0',
             'Worker/target/qf_1/qf_output/kernel:0']
        )

    def test_learn_init(self):
        """Test the non-loop components of the `learn` method."""
        # Create the algorithm object.
        policy_params = self.init_parameters.copy()
        policy_params['policy'] = GoalDirectedPolicy
        policy_params['_init_setup_model'] = True
        alg = TD3(**policy_params)

        # Run the learn operation for zero timesteps.
        alg.learn(0, log_dir='results', start_timesteps=0)
        self.assertEqual(alg.episode_reward, 0)
        self.assertEqual(alg.episode_step, 0)
        self.assertEqual(alg.episodes, 0)
        self.assertEqual(alg.total_steps, 0)
        self.assertEqual(alg.epoch, 0)
        self.assertEqual(len(alg.episode_rewards_history), 0)
        self.assertEqual(alg.epoch_episodes, 0)
        self.assertEqual(len(alg.epoch_actions), 0)
        self.assertEqual(len(alg.epoch_qs), 0)
        self.assertEqual(len(alg.epoch_actor_losses), 0)
        self.assertEqual(len(alg.epoch_critic_losses), 0)
        self.assertEqual(len(alg.epoch_episode_rewards), 0)
        self.assertEqual(len(alg.epoch_episode_steps), 0)
        shutil.rmtree('results')

        # Test the seeds.
        alg.learn(0, log_dir='results', seed=1, start_timesteps=0)
<<<<<<< HEAD
        self.assertEqual(np.random.sample(), 0.00011437481734488664)
=======
        self.assertEqual(np.random.sample(), 0.417022004702574)
>>>>>>> 4d423c60
        self.assertEqual(random.uniform(0, 1), 0.13436424411240122)
        shutil.rmtree('results')

    def test_learn_start_timesteps(self):
        """TODO"""
        pass

    def test_collect_samples(self):
        """Validate the functionality of the _collect_samples method."""
        pass

    def test_evaluate(self):
        """Validate the functionality of the _evaluate method."""
        pass

    def test_fingerprints(self):
        """Validate the functionality of the fingerprints.

        When the fingerprint functionality is turned on, the observation within
        the algorithm (stored under self.obs) should always include the
        fingerprint element.

        Policy-specific features of the fingerprint implementation are also
        tested here. This feature should add a fingerprint dimension to the
        manager and worker observation spaces, but NOT the context space of the
        worker or the action space of the manager. The worker reward function
        should also be ignoring the fingerprint elements  during its
        computation. The fingerprint elements are passed by the algorithm, and
        tested under test_algorithm.py
        """
        # Create the algorithm.
        policy_params = self.init_parameters.copy()
        policy_params['policy'] = GoalDirectedPolicy
        policy_params['nb_rollout_steps'] = 1
        policy_params['policy_kwargs'] = {'use_fingerprints': True}
        alg = TD3(**policy_params)

        # Test the observation spaces of the manager and worker, as well as the
        # context space of the worker and action space of the manager.
        self.assertTupleEqual(alg.policy_tf.manager.ob_space.shape, (3,))
        self.assertTupleEqual(alg.policy_tf.manager.ac_space.shape, (2,))
        self.assertTupleEqual(alg.policy_tf.worker.ob_space.shape, (3,))
        self.assertTupleEqual(alg.policy_tf.worker.co_space.shape, (2,))

        # Test worker_reward method within the policy.
        self.assertAlmostEqual(
            alg.policy_tf.worker_reward(states=np.array([1, 2, 3]),
                                        goals=np.array([0, 0]),
                                        next_states=np.array([1, 2, 3])),
            -np.sqrt(1**2 + 2**2)
        )

        # Validate that observations include the fingerprints elements upon
        # initializing the `learn` procedure and  during a step in the
        # `_collect_samples` method.
        alg.learn(1, log_dir='results', log_interval=1, start_timesteps=0)
        self.assertEqual(
            len(alg.obs),
            alg.env.observation_space.shape[0] + alg.fingerprint_dim[0])
        np.testing.assert_almost_equal(
            alg.obs[-alg.fingerprint_dim[0]:], np.array([0]))

        # Validate that observations include the fingerprints elements during
        # a reset in the `_collect_samples` method.
        alg.learn(500, log_dir='results', log_interval=500, start_timesteps=0)
        self.assertEqual(
            len(alg.obs),
            alg.env.observation_space.shape[0] + alg.fingerprint_dim[0])
        np.testing.assert_almost_equal(
            alg.obs[-alg.fingerprint_dim[0]:], np.array([4.99]))

        # Delete generated files.
        shutil.rmtree('results')


if __name__ == '__main__':
    unittest.main()<|MERGE_RESOLUTION|>--- conflicted
+++ resolved
@@ -251,11 +251,7 @@
 
         # Test the seeds.
         alg.learn(0, log_dir='results', seed=1, start_timesteps=0)
-<<<<<<< HEAD
         self.assertEqual(np.random.sample(), 0.00011437481734488664)
-=======
-        self.assertEqual(np.random.sample(), 0.417022004702574)
->>>>>>> 4d423c60
         self.assertEqual(random.uniform(0, 1), 0.13436424411240122)
         shutil.rmtree('results')
 
