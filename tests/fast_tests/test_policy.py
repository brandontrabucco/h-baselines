"""Contains tests for the model abstractions and different models."""
import unittest
import numpy as np
import tensorflow as tf
from gym.spaces import Box
from hbaselines.utils.tf_util import get_trainable_vars
from hbaselines.fcnet.base import ActorCriticPolicy
from hbaselines.fcnet.td3 import FeedForwardPolicy as TD3FeedForwardPolicy
from hbaselines.fcnet.sac import FeedForwardPolicy as SACFeedForwardPolicy
<<<<<<< HEAD
from hbaselines.goal_conditioned.td3 import GoalConditionedPolicy
from hbaselines.multi_fcnet.td3 import MultiFeedForwardPolicy as \
    TD3MultiFeedForwardPolicy
from hbaselines.multi_fcnet.sac import MultiFeedForwardPolicy as \
    SACMultiFeedForwardPolicy
=======
from hbaselines.goal_conditioned.td3 import GoalConditionedPolicy as \
    TD3GoalConditionedPolicy
from hbaselines.goal_conditioned.sac import GoalConditionedPolicy as \
    SACGoalConditionedPolicy
>>>>>>> dcb43520
from hbaselines.algorithms.off_policy import SAC_PARAMS, TD3_PARAMS
from hbaselines.algorithms.off_policy import FEEDFORWARD_PARAMS
from hbaselines.algorithms.off_policy import GOAL_CONDITIONED_PARAMS
from hbaselines.algorithms.off_policy import MULTI_FEEDFORWARD_PARAMS


class TestActorCriticPolicy(unittest.TestCase):
    """Test ActorCriticPolicy in hbaselines/fcnet/base.py."""

    def setUp(self):
        sess = tf.compat.v1.Session()

        self.policy_params = {
            'sess': sess,
            'ac_space': Box(low=-1, high=1, shape=(1,), dtype=np.float32),
            'ob_space': Box(low=-2, high=2, shape=(2,), dtype=np.float32),
            'co_space': Box(low=-3, high=3, shape=(3,), dtype=np.float32),
            'verbose': 2,
        }
        self.policy_params.update(FEEDFORWARD_PARAMS.copy())

    def tearDown(self):
        self.policy_params['sess'].close()
        del self.policy_params

    def test_init(self):
        """Validate that the variables are initialized properly."""
        policy = ActorCriticPolicy(**self.policy_params)

        # Check that the abstract class has all the required attributes.
        self.assertEqual(policy.sess, self.policy_params['sess'])
        self.assertEqual(policy.ac_space, self.policy_params['ac_space'])
        self.assertEqual(policy.ob_space, self.policy_params['ob_space'])
        self.assertEqual(policy.co_space, self.policy_params['co_space'])
        self.assertEqual(policy.buffer_size, self.policy_params['buffer_size'])
        self.assertEqual(policy.batch_size, self.policy_params['batch_size'])
        self.assertEqual(policy.actor_lr, self.policy_params['actor_lr'])
        self.assertEqual(policy.critic_lr, self.policy_params['critic_lr'])
        self.assertEqual(policy.verbose, self.policy_params['verbose'])
        self.assertEqual(policy.layers, self.policy_params['layers'])
        self.assertEqual(policy.tau, self.policy_params['tau'])
        self.assertEqual(policy.gamma, self.policy_params['gamma'])
        self.assertEqual(policy.layer_norm, self.policy_params['layer_norm'])
        self.assertEqual(policy.act_fun, self.policy_params['act_fun'])
        self.assertEqual(policy.use_huber, self.policy_params['use_huber'])

        # Check that the abstract class has all the required methods.
        self.assertRaises(NotImplementedError, policy.initialize)
        self.assertRaises(NotImplementedError, policy.update,
                          update_actor=None)
        self.assertRaises(NotImplementedError, policy.get_action,
                          obs=None, context=None, apply_noise=None,
                          random_actions=None)
        self.assertRaises(NotImplementedError, policy.value,
                          obs=None, context=None, action=None)
        self.assertRaises(NotImplementedError, policy.store_transition,
                          obs0=None, context0=None, action=None, reward=None,
                          obs1=None, context1=None, done=None,
                          is_final_step=None, evaluate=False)
        self.assertRaises(NotImplementedError, policy.get_td_map)

    def test_get_obs(self):
        """Check the functionality of the _get_obs() method.

        This method is tested for three cases:

        1. when the context is None
        2. for 1-D observations and contexts
        3. for 2-D observations and contexts
        """
        policy = ActorCriticPolicy(**self.policy_params)

        # test case 1
        obs = np.array([0, 1, 2])
        context = None
        expected = obs
        np.testing.assert_almost_equal(policy._get_obs(obs, context), expected)

        # test case 2
        obs = np.array([0, 1, 2])
        context = np.array([3, 4])
        expected = np.array([0, 1, 2, 3, 4])
        np.testing.assert_almost_equal(policy._get_obs(obs, context), expected)

        # test case 3
        obs = np.array([[0, 1, 2]])
        context = np.array([[3, 4]])
        expected = np.array([[0, 1, 2, 3, 4]])
        np.testing.assert_almost_equal(policy._get_obs(obs, context, axis=1),
                                       expected)

    def test_get_ob_dim(self):
        """Check the functionality of the _get_ob_dim() method.

        This method is tested for two cases:

        1. when the context is None
        2. when the context is not None
        """
        policy = ActorCriticPolicy(**self.policy_params)

        # test case 1
        ob_space = Box(0, 1, shape=(2,))
        co_space = None
        self.assertTupleEqual(policy._get_ob_dim(ob_space, co_space), (2,))

        # test case 2
        ob_space = Box(0, 1, shape=(2,))
        co_space = Box(0, 1, shape=(3,))
        self.assertTupleEqual(policy._get_ob_dim(ob_space, co_space), (5,))

    def test_layer(self):
        """Check the functionality of the _layer() method.

        This method is tested for the following features:

        1. the number of outputs from the layer equals num_outputs
        2. the name is properly used
        3. the proper activation function applied if requested
        4. weights match what the kernel_initializer requests (tested on a
           constant initializer)
        5. layer_norm is applied if requested
        """
        # policy = ActorCriticPolicy(**self.policy_params)

        # test case 1
        pass  # TODO

        # test case 2
        pass  # TODO

        # test case 3
        pass  # TODO

        # test case 4
        pass  # TODO

        # test case 5
        pass  # TODO

    def test_setup_target_updates(self):
        """Check the functionality of the _setup_target_updates() method.

        This test validates both the init and soft update procedures generated
        by the tested method.
        """
        policy = ActorCriticPolicy(**self.policy_params)

        _ = tf.Variable(initial_value=[[1, 1, 1, 1]], dtype=tf.float32,
                        name="0")
        val1 = tf.Variable(initial_value=[[0, 0, 0, 0]], dtype=tf.float32,
                           name="1")

        # Initialize the variables of the policy.
        policy.sess.run(tf.compat.v1.global_variables_initializer())

        init, soft = policy._setup_target_updates("0", "1", None, 0.1, 0)

        # test soft update
        policy.sess.run(soft)
        expected = np.array([[0.1, 0.1, 0.1, 0.1]])
        np.testing.assert_almost_equal(policy.sess.run(val1), expected)

        # test init update
        policy.sess.run(init)
        expected = np.array([[1, 1, 1, 1]])
        np.testing.assert_almost_equal(policy.sess.run(val1), expected)

    def test_remove_fingerprint(self):
        """Check the functionality of the _remove_fingerprint() method.

        This method is tested for two cases:

        1. for an additional_dim of zero
        2. for an additional_dim greater than zero
        """
        policy = ActorCriticPolicy(**self.policy_params)

        # test case 1
        val = tf.constant(value=[[1, 2, 3, 4]], dtype=tf.float32)
        new_val = policy._remove_fingerprint(val, 4, 2, 0)
        expected = np.array([[1, 2, 0, 0]])
        np.testing.assert_almost_equal(policy.sess.run(new_val), expected)

        # test case 2
        val = tf.constant(value=[[1, 2, 3, 4]], dtype=tf.float32)
        new_val = policy._remove_fingerprint(val, 3, 2, 1)
        expected = np.array([[1, 0, 0, 4]])
        np.testing.assert_almost_equal(policy.sess.run(new_val), expected)


class TestTD3FeedForwardPolicy(unittest.TestCase):
    """Test FeedForwardPolicy in hbaselines/fcnet/td3.py."""

    def setUp(self):
        self.policy_params = {
            'sess': tf.compat.v1.Session(),
            'ac_space': Box(low=-1, high=1, shape=(1,), dtype=np.float32),
            'ob_space': Box(low=-2, high=2, shape=(2,), dtype=np.float32),
            'co_space': Box(low=-3, high=3, shape=(3,), dtype=np.float32),
            'scope': None,
            'verbose': 2,
        }
        self.policy_params.update(TD3_PARAMS.copy())
        self.policy_params.update(FEEDFORWARD_PARAMS.copy())

    def tearDown(self):
        self.policy_params['sess'].close()
        del self.policy_params

        # Clear the graph.
        tf.compat.v1.reset_default_graph()

    def test_init(self):
        """Check the functionality of the __init__() method.

        This method is tested for the following features:

        1. The proper structure graph was generated.
        2. All input placeholders are correct.
        """
        policy = TD3FeedForwardPolicy(**self.policy_params)

        # test case 1
        self.assertListEqual(
            sorted([var.name for var in get_trainable_vars()]),
            ['model/pi/fc0/bias:0',
             'model/pi/fc0/kernel:0',
             'model/pi/fc1/bias:0',
             'model/pi/fc1/kernel:0',
             'model/pi/output/bias:0',
             'model/pi/output/kernel:0',
             'model/qf_0/fc0/bias:0',
             'model/qf_0/fc0/kernel:0',
             'model/qf_0/fc1/bias:0',
             'model/qf_0/fc1/kernel:0',
             'model/qf_0/qf_output/bias:0',
             'model/qf_0/qf_output/kernel:0',
             'model/qf_1/fc0/bias:0',
             'model/qf_1/fc0/kernel:0',
             'model/qf_1/fc1/bias:0',
             'model/qf_1/fc1/kernel:0',
             'model/qf_1/qf_output/bias:0',
             'model/qf_1/qf_output/kernel:0',
             'target/pi/fc0/bias:0',
             'target/pi/fc0/kernel:0',
             'target/pi/fc1/bias:0',
             'target/pi/fc1/kernel:0',
             'target/pi/output/bias:0',
             'target/pi/output/kernel:0',
             'target/qf_0/fc0/bias:0',
             'target/qf_0/fc0/kernel:0',
             'target/qf_0/fc1/bias:0',
             'target/qf_0/fc1/kernel:0',
             'target/qf_0/qf_output/bias:0',
             'target/qf_0/qf_output/kernel:0',
             'target/qf_1/fc0/bias:0',
             'target/qf_1/fc0/kernel:0',
             'target/qf_1/fc1/bias:0',
             'target/qf_1/fc1/kernel:0',
             'target/qf_1/qf_output/bias:0',
             'target/qf_1/qf_output/kernel:0']
        )

        # test case 2
        self.assertEqual(
            tuple(v.__int__() for v in policy.terminals1.shape),
            (None, 1))
        self.assertEqual(
            tuple(v.__int__() for v in policy.rew_ph.shape),
            (None, 1))
        self.assertEqual(
            tuple(v.__int__() for v in policy.action_ph.shape),
            (None, self.policy_params['ac_space'].shape[0]))
        self.assertEqual(
            tuple(v.__int__() for v in policy.obs_ph.shape),
            (None, self.policy_params['ob_space'].shape[0] +
             self.policy_params['co_space'].shape[0]))
        self.assertEqual(
            tuple(v.__int__() for v in policy.obs1_ph.shape),
            (None, self.policy_params['ob_space'].shape[0] +
             self.policy_params['co_space'].shape[0]))

    def test_initialize(self):
        """Check the functionality of the initialize() method.

        This test validates that the target variables are properly initialized
        when initialize is called.
        """
        policy = TD3FeedForwardPolicy(**self.policy_params)

        # Initialize the variables of the policy.
        policy.sess.run(tf.compat.v1.global_variables_initializer())

        # Run the initialize method.
        policy.initialize()

        model_var_list = [
            'model/pi/fc0/bias:0',
            'model/pi/fc0/kernel:0',
            'model/pi/fc1/bias:0',
            'model/pi/fc1/kernel:0',
            'model/pi/output/bias:0',
            'model/pi/output/kernel:0',
            'model/qf_0/fc0/bias:0',
            'model/qf_0/fc0/kernel:0',
            'model/qf_0/fc1/bias:0',
            'model/qf_0/fc1/kernel:0',
            'model/qf_0/qf_output/bias:0',
            'model/qf_0/qf_output/kernel:0',
            'model/qf_1/fc0/bias:0',
            'model/qf_1/fc0/kernel:0',
            'model/qf_1/fc1/bias:0',
            'model/qf_1/fc1/kernel:0',
            'model/qf_1/qf_output/bias:0',
            'model/qf_1/qf_output/kernel:0',
        ]

        target_var_list = [
            'target/pi/fc0/bias:0',
            'target/pi/fc0/kernel:0',
            'target/pi/fc1/bias:0',
            'target/pi/fc1/kernel:0',
            'target/pi/output/bias:0',
            'target/pi/output/kernel:0',
            'target/qf_0/fc0/bias:0',
            'target/qf_0/fc0/kernel:0',
            'target/qf_0/fc1/bias:0',
            'target/qf_0/fc1/kernel:0',
            'target/qf_0/qf_output/bias:0',
            'target/qf_0/qf_output/kernel:0',
            'target/qf_1/fc0/bias:0',
            'target/qf_1/fc0/kernel:0',
            'target/qf_1/fc1/bias:0',
            'target/qf_1/fc1/kernel:0',
            'target/qf_1/qf_output/bias:0',
            'target/qf_1/qf_output/kernel:0'
        ]

        for model, target in zip(model_var_list, target_var_list):
            with tf.compat.v1.variable_scope(
                    tf.compat.v1.get_variable_scope(), reuse=True):
                model_val = policy.sess.run(model)
                target_val = policy.sess.run(target)
            np.testing.assert_almost_equal(model_val, target_val)

    def test_store_transition(self):
        """Test the `store_transition` method."""
        pass  # TODO


class TestSACFeedForwardPolicy(unittest.TestCase):
    """Test FeedForwardPolicy in hbaselines/fcnet/td3.py."""

    def setUp(self):
        self.policy_params = {
            'sess': tf.compat.v1.Session(),
            'ac_space': Box(low=-1, high=1, shape=(1,), dtype=np.float32),
            'ob_space': Box(low=-2, high=2, shape=(2,), dtype=np.float32),
            'co_space': Box(low=-3, high=3, shape=(3,), dtype=np.float32),
            'scope': None,
            'verbose': 2,
        }
        self.policy_params.update(SAC_PARAMS.copy())
        self.policy_params.update(FEEDFORWARD_PARAMS.copy())

    def tearDown(self):
        self.policy_params['sess'].close()
        del self.policy_params

        # Clear the graph.
        tf.compat.v1.reset_default_graph()

    def test_init(self):
        """Check the functionality of the __init__() method.

        This method is tested for the following features:

        1. The proper structure graph was generated.
        2. All input placeholders are correct.
        3. self.log_alpha is initialized to zero
        4. self.target_entropy is initialized as specified, with the special
           (None) case as well
        """
        policy = SACFeedForwardPolicy(**self.policy_params)

        # test case 1
        self.assertListEqual(
            sorted([var.name for var in get_trainable_vars()]),
            ['model/log_alpha:0',
             'model/pi/fc0/bias:0',
             'model/pi/fc0/kernel:0',
             'model/pi/fc1/bias:0',
             'model/pi/fc1/kernel:0',
             'model/pi/log_std/bias:0',
             'model/pi/log_std/kernel:0',
             'model/pi/mean/bias:0',
             'model/pi/mean/kernel:0',
             'model/value_fns/qf1/fc0/bias:0',
             'model/value_fns/qf1/fc0/kernel:0',
             'model/value_fns/qf1/fc1/bias:0',
             'model/value_fns/qf1/fc1/kernel:0',
             'model/value_fns/qf1/qf_output/bias:0',
             'model/value_fns/qf1/qf_output/kernel:0',
             'model/value_fns/qf2/fc0/bias:0',
             'model/value_fns/qf2/fc0/kernel:0',
             'model/value_fns/qf2/fc1/bias:0',
             'model/value_fns/qf2/fc1/kernel:0',
             'model/value_fns/qf2/qf_output/bias:0',
             'model/value_fns/qf2/qf_output/kernel:0',
             'model/value_fns/vf/fc0/bias:0',
             'model/value_fns/vf/fc0/kernel:0',
             'model/value_fns/vf/fc1/bias:0',
             'model/value_fns/vf/fc1/kernel:0',
             'model/value_fns/vf/vf_output/bias:0',
             'model/value_fns/vf/vf_output/kernel:0',
             'target/value_fns/vf/fc0/bias:0',
             'target/value_fns/vf/fc0/kernel:0',
             'target/value_fns/vf/fc1/bias:0',
             'target/value_fns/vf/fc1/kernel:0',
             'target/value_fns/vf/vf_output/bias:0',
             'target/value_fns/vf/vf_output/kernel:0']
        )

        # test case 2
        self.assertEqual(
            tuple(v.__int__() for v in policy.terminals1.shape),
            (None, 1))
        self.assertEqual(
            tuple(v.__int__() for v in policy.rew_ph.shape),
            (None, 1))
        self.assertEqual(
            tuple(v.__int__() for v in policy.action_ph.shape),
            (None, self.policy_params['ac_space'].shape[0]))
        self.assertEqual(
            tuple(v.__int__() for v in policy.obs_ph.shape),
            (None, self.policy_params['ob_space'].shape[0] +
             self.policy_params['co_space'].shape[0]))
        self.assertEqual(
            tuple(v.__int__() for v in policy.obs1_ph.shape),
            (None, self.policy_params['ob_space'].shape[0] +
             self.policy_params['co_space'].shape[0]))

        # Initialize the variables of the policy.
        policy.sess.run(tf.compat.v1.global_variables_initializer())

        # test case 3
        self.assertEqual(policy.sess.run(policy.log_alpha), 0.0)

        # test case 4a
        self.assertEqual(policy.target_entropy,
                         -self.policy_params['ac_space'].shape[0])

        # Clear the graph.
        tf.compat.v1.reset_default_graph()

        # test case 4b
        self.policy_params['target_entropy'] = 5
        policy = SACFeedForwardPolicy(**self.policy_params)
        self.assertEqual(policy.target_entropy,
                         self.policy_params['target_entropy'])

    def test_gaussian_likelihood(self):
        """Check the functionality of the _gaussian_likelihood() method."""
        policy = SACFeedForwardPolicy(**self.policy_params)

        input_ = tf.constant([[0, 1, 2]], dtype=tf.float32)
        mu_ = tf.constant([[0, 0, 0]], dtype=tf.float32)
        log_std = tf.constant([[-4, -3, -2]], dtype=tf.float32)
        val = policy._gaussian_likelihood(input_, mu_, log_std)
        expected = -304.65784

        self.assertAlmostEqual(policy.sess.run(val)[0], expected, places=4)

    def test_apply_squashing(self):
        """Check the functionality of the _apply_squashing() method."""
        pass  # TODO

    def test_initialize(self):
        """Check the functionality of the initialize() method.

        This test validates that the target variables are properly initialized
        when initialize is called.
        """
        policy = SACFeedForwardPolicy(**self.policy_params)

        # Initialize the variables of the policy.
        policy.sess.run(tf.compat.v1.global_variables_initializer())

        # Run the initialize method.
        policy.initialize()

        model_var_list = [
            'model/value_fns/vf/fc0/kernel:0',
            'model/value_fns/vf/fc0/bias:0',
            'model/value_fns/vf/fc1/kernel:0',
            'model/value_fns/vf/fc1/bias:0',
            'model/value_fns/vf/vf_output/kernel:0',
            'model/value_fns/vf/vf_output/bias:0',
        ]

        target_var_list = [
            'target/value_fns/vf/fc0/kernel:0',
            'target/value_fns/vf/fc0/bias:0',
            'target/value_fns/vf/fc1/kernel:0',
            'target/value_fns/vf/fc1/bias:0',
            'target/value_fns/vf/vf_output/kernel:0',
            'target/value_fns/vf/vf_output/bias:0',
        ]

        for model, target in zip(model_var_list, target_var_list):
            with tf.compat.v1.variable_scope(
                    tf.compat.v1.get_variable_scope(), reuse=True):
                model_val = policy.sess.run(model)
                target_val = policy.sess.run(target)
            np.testing.assert_almost_equal(model_val, target_val)

    def test_store_transition(self):
        """Check the functionality of the store_transition() method."""
        pass  # TODO


class TestBaseGoalConditionedPolicy(unittest.TestCase):
    """Test GoalConditionedPolicy in hbaselines/goal_conditioned/base.py."""

    def setUp(self):
        self.policy_params = {
            'sess': tf.compat.v1.Session(),
            'ac_space': Box(low=-1, high=1, shape=(1,), dtype=np.float32),
            'ob_space': Box(low=-2, high=2, shape=(2,), dtype=np.float32),
            'co_space': Box(low=-3, high=3, shape=(2,), dtype=np.float32),
            'layers': None,
            'verbose': 2,
        }
        self.policy_params.update(TD3_PARAMS.copy())
        self.policy_params.update(GOAL_CONDITIONED_PARAMS.copy())

    def tearDown(self):
        self.policy_params['sess'].close()
        del self.policy_params

        # Clear the graph.
        tf.compat.v1.reset_default_graph()

<<<<<<< HEAD
    def test_init(self):
        """Validate that the graph and variables are initialized properly."""
        policy = GoalConditionedPolicy(**self.policy_params)

        # Check that the abstract class has all the required attributes.
        self.assertEqual(policy.meta_period,
                         self.policy_params['meta_period'])
        self.assertEqual(policy.relative_goals,
                         self.policy_params['relative_goals'])
        self.assertEqual(policy.off_policy_corrections,
                         self.policy_params['off_policy_corrections'])
        self.assertEqual(policy.use_fingerprints,
                         self.policy_params['use_fingerprints'])
        self.assertEqual(policy.centralized_value_functions,
                         self.policy_params['centralized_value_functions'])
        self.assertEqual(policy.connected_gradients,
                         self.policy_params['connected_gradients'])

        # Check that all trainable variables have been created in the
        # TensorFlow graph.
        self.assertListEqual(
            sorted([var.name for var in get_trainable_vars()]),
            ['0:0',  # TODO: why?
             '1:0',  # TODO: why?
             'Manager/model/pi/fc0/bias:0',
             'Manager/model/pi/fc0/kernel:0',
             'Manager/model/pi/fc1/bias:0',
             'Manager/model/pi/fc1/kernel:0',
             'Manager/model/pi/output/bias:0',
             'Manager/model/pi/output/kernel:0',
             'Manager/model/qf_0/fc0/bias:0',
             'Manager/model/qf_0/fc0/kernel:0',
             'Manager/model/qf_0/fc1/bias:0',
             'Manager/model/qf_0/fc1/kernel:0',
             'Manager/model/qf_0/qf_output/bias:0',
             'Manager/model/qf_0/qf_output/kernel:0',
             'Manager/model/qf_1/fc0/bias:0',
             'Manager/model/qf_1/fc0/kernel:0',
             'Manager/model/qf_1/fc1/bias:0',
             'Manager/model/qf_1/fc1/kernel:0',
             'Manager/model/qf_1/qf_output/bias:0',
             'Manager/model/qf_1/qf_output/kernel:0',
             'Manager/target/pi/fc0/bias:0',
             'Manager/target/pi/fc0/kernel:0',
             'Manager/target/pi/fc1/bias:0',
             'Manager/target/pi/fc1/kernel:0',
             'Manager/target/pi/output/bias:0',
             'Manager/target/pi/output/kernel:0',
             'Manager/target/qf_0/fc0/bias:0',
             'Manager/target/qf_0/fc0/kernel:0',
             'Manager/target/qf_0/fc1/bias:0',
             'Manager/target/qf_0/fc1/kernel:0',
             'Manager/target/qf_0/qf_output/bias:0',
             'Manager/target/qf_0/qf_output/kernel:0',
             'Manager/target/qf_1/fc0/bias:0',
             'Manager/target/qf_1/fc0/kernel:0',
             'Manager/target/qf_1/fc1/bias:0',
             'Manager/target/qf_1/fc1/kernel:0',
             'Manager/target/qf_1/qf_output/bias:0',
             'Manager/target/qf_1/qf_output/kernel:0',
             'Worker/model/pi/fc0/bias:0',
             'Worker/model/pi/fc0/kernel:0',
             'Worker/model/pi/fc1/bias:0',
             'Worker/model/pi/fc1/kernel:0',
             'Worker/model/pi/output/bias:0',
             'Worker/model/pi/output/kernel:0',
             'Worker/model/qf_0/fc0/bias:0',
             'Worker/model/qf_0/fc0/kernel:0',
             'Worker/model/qf_0/fc1/bias:0',
             'Worker/model/qf_0/fc1/kernel:0',
             'Worker/model/qf_0/qf_output/bias:0',
             'Worker/model/qf_0/qf_output/kernel:0',
             'Worker/model/qf_1/fc0/bias:0',
             'Worker/model/qf_1/fc0/kernel:0',
             'Worker/model/qf_1/fc1/bias:0',
             'Worker/model/qf_1/fc1/kernel:0',
             'Worker/model/qf_1/qf_output/bias:0',
             'Worker/model/qf_1/qf_output/kernel:0',
             'Worker/target/pi/fc0/bias:0',
             'Worker/target/pi/fc0/kernel:0',
             'Worker/target/pi/fc1/bias:0',
             'Worker/target/pi/fc1/kernel:0',
             'Worker/target/pi/output/bias:0',
             'Worker/target/pi/output/kernel:0',
             'Worker/target/qf_0/fc0/bias:0',
             'Worker/target/qf_0/fc0/kernel:0',
             'Worker/target/qf_0/fc1/bias:0',
             'Worker/target/qf_0/fc1/kernel:0',
             'Worker/target/qf_0/qf_output/bias:0',
             'Worker/target/qf_0/qf_output/kernel:0',
             'Worker/target/qf_1/fc0/bias:0',
             'Worker/target/qf_1/fc0/kernel:0',
             'Worker/target/qf_1/fc1/bias:0',
             'Worker/target/qf_1/fc1/kernel:0',
             'Worker/target/qf_1/qf_output/bias:0',
             'Worker/target/qf_1/qf_output/kernel:0']
        )

        # Test the worker_reward function.
        self.assertAlmostEqual(
            policy.worker_reward_fn(
                states=np.array([1, 2]),
                goals=np.array([3, 2]),
                next_states=np.array([0, 0])
            ),
            -3.6055512754778567
        )

        # Clear the graph.
        tf.compat.v1.reset_default_graph()

=======
>>>>>>> dcb43520
    def test_store_transition(self):
        """Check the functionality of the store_transition() method.

        This method is tested for the following cases:

        1. hindsight = False, relative_goals = False
        2. hindsight = False, relative_goals = True
        3. hindsight = True,  relative_goals = False
        4. hindsight = True,  relative_goals = True
        """
        # =================================================================== #
        #                             test case 1                             #
        # =================================================================== #

        pass  # TODO

        # =================================================================== #
        #                             test case 2                             #
        # =================================================================== #

        pass  # TODO

        # =================================================================== #
        #                             test case 3                             #
        # =================================================================== #

        policy_params = self.policy_params.copy()
        policy_params['relative_goals'] = False
        policy_params['hindsight'] = True
        policy_params['meta_period'] = 4
        policy_params['batch_size'] = 2
        policy = TD3GoalConditionedPolicy(**policy_params)

        policy.meta_action = np.array([5, 5])
        policy.meta_reward = 0

        for i in range(4):
            obs0 = np.array([i for _ in range(2)])
            context0 = np.array([i for _ in range(3)])
            action = np.array([i for _ in range(1)])
            reward = i
            obs1 = np.array([i+1 for _ in range(2)])
            context1 = np.array([i for _ in range(3)])
            done, is_final_step, evaluate = False, False, False

            policy.store_transition(
                obs0=obs0,
                context0=context0,
                action=action,
                reward=reward,
                obs1=obs1,
                context1=context1,
                done=done,
                is_final_step=is_final_step,
                evaluate=evaluate
            )

        # unchanged sample
        meta_obs, meta_action, meta_reward, worker_obses, worker_actions, \
            worker_rewards, worker_dones = policy.replay_buffer._storage[0]

        # check the worker rewards
        for i, rew, in enumerate(reversed(worker_rewards)):
            np.testing.assert_almost_equal(rew, -np.sqrt(2) * (i+1), decimal=3)

        # check the meta action
        np.testing.assert_almost_equal(meta_action, np.array([5, 5]))

        # check the worker contexts
        for obs in worker_obses:
            np.testing.assert_almost_equal(obs[-2:], np.array([5, 5]))

        # hindsight sample
        meta_obs, meta_action, meta_reward, worker_obses, worker_actions, \
            worker_rewards, worker_dones = policy.replay_buffer._storage[1]

        # check the meta action
        np.testing.assert_almost_equal(meta_action, np.array([4, 4]))

        # check the worker contexts
        for obs in worker_obses:
            np.testing.assert_almost_equal(obs[-2:], np.array([4, 4]))

        # check the worker rewards
        for i, rew, in enumerate(reversed(worker_rewards)):
            np.testing.assert_almost_equal(rew, -np.sqrt(2) * i, decimal=3)

        # Clear the graph.
        tf.compat.v1.reset_default_graph()

        # =================================================================== #
        #                             test case 4                             #
        # =================================================================== #

        policy_params = self.policy_params.copy()
        policy_params['relative_goals'] = True
        policy_params['hindsight'] = True
        policy_params['meta_period'] = 4
        policy_params['batch_size'] = 2
        policy = TD3GoalConditionedPolicy(**policy_params)

        policy.meta_action = np.array([5, 5])
        policy.meta_reward = 0

        for i in range(4):
            obs0 = np.array([i for _ in range(2)])
            context0 = np.array([i for _ in range(3)])
            action = np.array([i for _ in range(1)])
            reward = i
            obs1 = np.array([i+1 for _ in range(2)])
            context1 = np.array([i for _ in range(3)])
            done, is_final_step, evaluate = False, False, False

            policy.store_transition(
                obs0=obs0,
                context0=context0,
                action=action,
                reward=reward,
                obs1=obs1,
                context1=context1,
                done=done,
                is_final_step=is_final_step,
                evaluate=evaluate
            )

        # unchanged sample
        meta_obs, meta_action, meta_reward, worker_obses, worker_actions, \
            worker_rewards, worker_dones = policy.replay_buffer._storage[0]

        # check the meta action
        np.testing.assert_almost_equal(meta_action, np.array([5, 5]))

        # check the worker contexts
        for obs in worker_obses:
            np.testing.assert_almost_equal(obs[-2:], np.array([5, 5]))

        # check the worker rewards
        for _, rew, in enumerate(reversed(worker_rewards)):
            np.testing.assert_almost_equal(rew, -np.sqrt(2) * 4, decimal=3)

        # hindsight sample
        meta_obs, meta_action, meta_reward, worker_obses, worker_actions, \
            worker_rewards, worker_dones = policy.replay_buffer._storage[1]

        # check the meta action
        np.testing.assert_almost_equal(meta_action, np.array([4, 4]))

        # check the worker contexts
        for i, obs, in enumerate(reversed(worker_obses)):
            np.testing.assert_almost_equal(obs[-2:], np.array([i, i]))

        # check the worker rewards
        for i, rew, in enumerate(reversed(worker_rewards)):
            np.testing.assert_almost_equal(rew, -np.sqrt(2) * i, decimal=3)

    def test_meta_period(self):
        """Verify that the rate of the Manager is dictated by meta_period."""
        # Test for a meta period of 5.
        policy_params = self.policy_params.copy()
        policy_params['meta_period'] = 5
        policy = TD3GoalConditionedPolicy(**policy_params)

        # FIXME: add test
        del policy

        # Clear the graph.
        tf.compat.v1.reset_default_graph()

        # Test for a meta period of 10.
        policy_params = self.policy_params.copy()
        policy_params['meta_period'] = 10
        policy = TD3GoalConditionedPolicy(**policy_params)

        # FIXME: add test
        del policy

    def test_intrinsic_rewards(self):
        """Validate the functionality of the intrinsic rewards."""
        policy = TD3GoalConditionedPolicy(**self.policy_params)

        self.assertAlmostEqual(
            policy.worker_reward_fn(
                states=np.array([1, 2]),
                goals=np.array([3, 2]),
                next_states=np.array([0, 0])
            ),
            -3.6055512754778567
        )

    def test_relative_goals(self):
        """Validate the functionality of relative goals.

        This should affect the worker reward function as well as transformation
        from relative goals to absolute goals.
        """
        policy_params = self.policy_params.copy()
        policy_params["relative_goals"] = True
        policy = TD3GoalConditionedPolicy(**policy_params)

        # Test the updated reward function.
        states = np.array([1, 2])
        goals = np.array([4, 5])
        next_states = np.array([7, 8])
        self.assertAlmostEqual(
            policy.worker_reward_fn(states, goals, next_states),
            -2.2360679775221506
        )

    def test_sample_best_meta_action(self):
        """Check the functionality of the _sample_best_meta_action() method."""
        pass  # TODO

    def test_sample(self):
        """Check the functionality of the _sample() method.

        This test checks for the following features:

        1. that the shape of the output candidate goals is correct
        2. that the last few elements are the deterministic components that
           they are expected to be (see method's docstring)
        """
        policy = TD3GoalConditionedPolicy(**self.policy_params)

        # some variables to try on
        states = np.array(
            [[1, 2],
             [3, 4],
             [5, 6],
             [7, 8],
             [9, 10],
             [11, 12],
             [13, 14],
             [15, 16],
             [17, 18],
             [19, 20]]
        )
        next_states = -states
        num_samples = 10
        orig_goals = np.array(
            [[1, 1],
             [1, 1],
             [0, 0],
             [1, 1],
             [1, 1],
             [0, 0],
             [1, 1],
             [1, 1],
             [0, 0],
             [1, 1]]
        )
        samples = policy._sample(states, next_states, orig_goals, num_samples)

        # test case 1
        self.assertTupleEqual(
            samples.shape, (states.shape[0], states.shape[1], num_samples))

        # test case 2
        np.testing.assert_array_almost_equal(
            samples[:, :, -2:].reshape(states.shape[0] * states.shape[1], 2).T,
            np.vstack(
                [np.array([-2] * states.shape[0] * states.shape[1]),
                 orig_goals.flatten()]
            )
        )


class TestTD3GoalConditionedPolicy(unittest.TestCase):
    """Test GoalConditionedPolicy in hbaselines/goal_conditioned/td3.py."""

<<<<<<< HEAD
    def test_init(self):
        """Validate that the graph and variables are initialized properly."""
        pass  # TODO
=======
    def setUp(self):
        self.policy_params = {
            'sess': tf.compat.v1.Session(),
            'ac_space': Box(low=-1, high=1, shape=(1,), dtype=np.float32),
            'ob_space': Box(low=-2, high=2, shape=(2,), dtype=np.float32),
            'co_space': Box(low=-3, high=3, shape=(2,), dtype=np.float32),
            'layers': None,
            'verbose': 2,
        }
        self.policy_params.update(TD3_PARAMS.copy())
        self.policy_params.update(GOAL_CONDITIONED_PARAMS.copy())

    def tearDown(self):
        self.policy_params['sess'].close()
        del self.policy_params

        # Clear the graph.
        tf.compat.v1.reset_default_graph()

    def test_init(self):
        """Validate that the graph and variables are initialized properly."""
        policy = TD3GoalConditionedPolicy(**self.policy_params)

        # Check that the abstract class has all the required attributes.
        self.assertEqual(policy.meta_period,
                         self.policy_params['meta_period'])
        self.assertEqual(policy.relative_goals,
                         self.policy_params['relative_goals'])
        self.assertEqual(policy.off_policy_corrections,
                         self.policy_params['off_policy_corrections'])
        self.assertEqual(policy.use_fingerprints,
                         self.policy_params['use_fingerprints'])
        self.assertEqual(policy.centralized_value_functions,
                         self.policy_params['centralized_value_functions'])
        self.assertEqual(policy.connected_gradients,
                         self.policy_params['connected_gradients'])
        self.assertEqual(policy.cg_weights,
                         self.policy_params['cg_weights'])

        # Check that all trainable variables have been created in the
        # TensorFlow graph.
        self.assertListEqual(
            sorted([var.name for var in get_trainable_vars()]),
            ['Manager/model/pi/fc0/bias:0',
             'Manager/model/pi/fc0/kernel:0',
             'Manager/model/pi/fc1/bias:0',
             'Manager/model/pi/fc1/kernel:0',
             'Manager/model/pi/output/bias:0',
             'Manager/model/pi/output/kernel:0',
             'Manager/model/qf_0/fc0/bias:0',
             'Manager/model/qf_0/fc0/kernel:0',
             'Manager/model/qf_0/fc1/bias:0',
             'Manager/model/qf_0/fc1/kernel:0',
             'Manager/model/qf_0/qf_output/bias:0',
             'Manager/model/qf_0/qf_output/kernel:0',
             'Manager/model/qf_1/fc0/bias:0',
             'Manager/model/qf_1/fc0/kernel:0',
             'Manager/model/qf_1/fc1/bias:0',
             'Manager/model/qf_1/fc1/kernel:0',
             'Manager/model/qf_1/qf_output/bias:0',
             'Manager/model/qf_1/qf_output/kernel:0',
             'Manager/target/pi/fc0/bias:0',
             'Manager/target/pi/fc0/kernel:0',
             'Manager/target/pi/fc1/bias:0',
             'Manager/target/pi/fc1/kernel:0',
             'Manager/target/pi/output/bias:0',
             'Manager/target/pi/output/kernel:0',
             'Manager/target/qf_0/fc0/bias:0',
             'Manager/target/qf_0/fc0/kernel:0',
             'Manager/target/qf_0/fc1/bias:0',
             'Manager/target/qf_0/fc1/kernel:0',
             'Manager/target/qf_0/qf_output/bias:0',
             'Manager/target/qf_0/qf_output/kernel:0',
             'Manager/target/qf_1/fc0/bias:0',
             'Manager/target/qf_1/fc0/kernel:0',
             'Manager/target/qf_1/fc1/bias:0',
             'Manager/target/qf_1/fc1/kernel:0',
             'Manager/target/qf_1/qf_output/bias:0',
             'Manager/target/qf_1/qf_output/kernel:0',
             'Worker/model/pi/fc0/bias:0',
             'Worker/model/pi/fc0/kernel:0',
             'Worker/model/pi/fc1/bias:0',
             'Worker/model/pi/fc1/kernel:0',
             'Worker/model/pi/output/bias:0',
             'Worker/model/pi/output/kernel:0',
             'Worker/model/qf_0/fc0/bias:0',
             'Worker/model/qf_0/fc0/kernel:0',
             'Worker/model/qf_0/fc1/bias:0',
             'Worker/model/qf_0/fc1/kernel:0',
             'Worker/model/qf_0/qf_output/bias:0',
             'Worker/model/qf_0/qf_output/kernel:0',
             'Worker/model/qf_1/fc0/bias:0',
             'Worker/model/qf_1/fc0/kernel:0',
             'Worker/model/qf_1/fc1/bias:0',
             'Worker/model/qf_1/fc1/kernel:0',
             'Worker/model/qf_1/qf_output/bias:0',
             'Worker/model/qf_1/qf_output/kernel:0',
             'Worker/target/pi/fc0/bias:0',
             'Worker/target/pi/fc0/kernel:0',
             'Worker/target/pi/fc1/bias:0',
             'Worker/target/pi/fc1/kernel:0',
             'Worker/target/pi/output/bias:0',
             'Worker/target/pi/output/kernel:0',
             'Worker/target/qf_0/fc0/bias:0',
             'Worker/target/qf_0/fc0/kernel:0',
             'Worker/target/qf_0/fc1/bias:0',
             'Worker/target/qf_0/fc1/kernel:0',
             'Worker/target/qf_0/qf_output/bias:0',
             'Worker/target/qf_0/qf_output/kernel:0',
             'Worker/target/qf_1/fc0/bias:0',
             'Worker/target/qf_1/fc0/kernel:0',
             'Worker/target/qf_1/fc1/bias:0',
             'Worker/target/qf_1/fc1/kernel:0',
             'Worker/target/qf_1/qf_output/bias:0',
             'Worker/target/qf_1/qf_output/kernel:0']
        )
>>>>>>> dcb43520

    def test_initialize(self):
        """Check the functionality of the initialize() method.

        This test validates that the target variables are properly initialized
        when initialize is called.
        """
<<<<<<< HEAD
        pass  # TODO
=======
        policy = TD3GoalConditionedPolicy(**self.policy_params)

        # Initialize the variables of the policy.
        policy.sess.run(tf.compat.v1.global_variables_initializer())

        # Run the initialize method.
        policy.initialize()

        model_var_list = [
            'Manager/model/pi/fc0/bias:0',
            'Manager/model/pi/fc0/kernel:0',
            'Manager/model/pi/fc1/bias:0',
            'Manager/model/pi/fc1/kernel:0',
            'Manager/model/pi/output/bias:0',
            'Manager/model/pi/output/kernel:0',
            'Manager/model/qf_0/fc0/bias:0',
            'Manager/model/qf_0/fc0/kernel:0',
            'Manager/model/qf_0/fc1/bias:0',
            'Manager/model/qf_0/fc1/kernel:0',
            'Manager/model/qf_0/qf_output/bias:0',
            'Manager/model/qf_0/qf_output/kernel:0',
            'Manager/model/qf_1/fc0/bias:0',
            'Manager/model/qf_1/fc0/kernel:0',
            'Manager/model/qf_1/fc1/bias:0',
            'Manager/model/qf_1/fc1/kernel:0',
            'Manager/model/qf_1/qf_output/bias:0',
            'Manager/model/qf_1/qf_output/kernel:0',

            'Worker/model/pi/fc0/bias:0',
            'Worker/model/pi/fc0/kernel:0',
            'Worker/model/pi/fc1/bias:0',
            'Worker/model/pi/fc1/kernel:0',
            'Worker/model/pi/output/bias:0',
            'Worker/model/pi/output/kernel:0',
            'Worker/model/qf_0/fc0/bias:0',
            'Worker/model/qf_0/fc0/kernel:0',
            'Worker/model/qf_0/fc1/bias:0',
            'Worker/model/qf_0/fc1/kernel:0',
            'Worker/model/qf_0/qf_output/bias:0',
            'Worker/model/qf_0/qf_output/kernel:0',
            'Worker/model/qf_1/fc0/bias:0',
            'Worker/model/qf_1/fc0/kernel:0',
            'Worker/model/qf_1/fc1/bias:0',
            'Worker/model/qf_1/fc1/kernel:0',
            'Worker/model/qf_1/qf_output/bias:0',
            'Worker/model/qf_1/qf_output/kernel:0',
        ]

        target_var_list = [
            'Manager/target/pi/fc0/bias:0',
            'Manager/target/pi/fc0/kernel:0',
            'Manager/target/pi/fc1/bias:0',
            'Manager/target/pi/fc1/kernel:0',
            'Manager/target/pi/output/bias:0',
            'Manager/target/pi/output/kernel:0',
            'Manager/target/qf_0/fc0/bias:0',
            'Manager/target/qf_0/fc0/kernel:0',
            'Manager/target/qf_0/fc1/bias:0',
            'Manager/target/qf_0/fc1/kernel:0',
            'Manager/target/qf_0/qf_output/bias:0',
            'Manager/target/qf_0/qf_output/kernel:0',
            'Manager/target/qf_1/fc0/bias:0',
            'Manager/target/qf_1/fc0/kernel:0',
            'Manager/target/qf_1/fc1/bias:0',
            'Manager/target/qf_1/fc1/kernel:0',
            'Manager/target/qf_1/qf_output/bias:0',
            'Manager/target/qf_1/qf_output/kernel:0',

            'Worker/target/pi/fc0/bias:0',
            'Worker/target/pi/fc0/kernel:0',
            'Worker/target/pi/fc1/bias:0',
            'Worker/target/pi/fc1/kernel:0',
            'Worker/target/pi/output/bias:0',
            'Worker/target/pi/output/kernel:0',
            'Worker/target/qf_0/fc0/bias:0',
            'Worker/target/qf_0/fc0/kernel:0',
            'Worker/target/qf_0/fc1/bias:0',
            'Worker/target/qf_0/fc1/kernel:0',
            'Worker/target/qf_0/qf_output/bias:0',
            'Worker/target/qf_0/qf_output/kernel:0',
            'Worker/target/qf_1/fc0/bias:0',
            'Worker/target/qf_1/fc0/kernel:0',
            'Worker/target/qf_1/fc1/bias:0',
            'Worker/target/qf_1/fc1/kernel:0',
            'Worker/target/qf_1/qf_output/bias:0',
            'Worker/target/qf_1/qf_output/kernel:0'
        ]

        for model, target in zip(model_var_list, target_var_list):
            with tf.compat.v1.variable_scope(
                    tf.compat.v1.get_variable_scope(), reuse=True):
                model_val = policy.sess.run(model)
                target_val = policy.sess.run(target)
            np.testing.assert_almost_equal(model_val, target_val)
>>>>>>> dcb43520

    def test_log_probs(self):
        """Check the functionality of the log_probs() method."""
        pass  # TODO

    def test_connected_gradients(self):
        """Check the functionality of the connected-gradients feature."""
        pass  # TODO


class TestSACGoalConditionedPolicy(unittest.TestCase):
    """Test GoalConditionedPolicy in hbaselines/goal_conditioned/sac.py."""

<<<<<<< HEAD
    def test_init(self):
        """Validate that the graph and variables are initialized properly."""
        pass  # TODO
=======
    def setUp(self):
        self.policy_params = {
            'sess': tf.compat.v1.Session(),
            'ac_space': Box(low=-1, high=1, shape=(1,), dtype=np.float32),
            'ob_space': Box(low=-2, high=2, shape=(2,), dtype=np.float32),
            'co_space': Box(low=-3, high=3, shape=(2,), dtype=np.float32),
            'layers': None,
            'verbose': 2,
        }
        self.policy_params.update(SAC_PARAMS.copy())
        self.policy_params.update(GOAL_CONDITIONED_PARAMS.copy())

    def tearDown(self):
        self.policy_params['sess'].close()
        del self.policy_params

        # Clear the graph.
        tf.compat.v1.reset_default_graph()

    def test_init(self):
        """Validate that the graph and variables are initialized properly."""
        policy = SACGoalConditionedPolicy(**self.policy_params)

        # Check that the abstract class has all the required attributes.
        self.assertEqual(policy.meta_period,
                         self.policy_params['meta_period'])
        self.assertEqual(policy.relative_goals,
                         self.policy_params['relative_goals'])
        self.assertEqual(policy.off_policy_corrections,
                         self.policy_params['off_policy_corrections'])
        self.assertEqual(policy.use_fingerprints,
                         self.policy_params['use_fingerprints'])
        self.assertEqual(policy.centralized_value_functions,
                         self.policy_params['centralized_value_functions'])
        self.assertEqual(policy.connected_gradients,
                         self.policy_params['connected_gradients'])
        self.assertEqual(policy.cg_weights,
                         self.policy_params['cg_weights'])

        self.assertListEqual(
            sorted([var.name for var in get_trainable_vars()]),
            ['Manager/model/log_alpha:0',
             'Manager/model/pi/fc0/bias:0',
             'Manager/model/pi/fc0/kernel:0',
             'Manager/model/pi/fc1/bias:0',
             'Manager/model/pi/fc1/kernel:0',
             'Manager/model/pi/log_std/bias:0',
             'Manager/model/pi/log_std/kernel:0',
             'Manager/model/pi/mean/bias:0',
             'Manager/model/pi/mean/kernel:0',
             'Manager/model/value_fns/qf1/fc0/bias:0',
             'Manager/model/value_fns/qf1/fc0/kernel:0',
             'Manager/model/value_fns/qf1/fc1/bias:0',
             'Manager/model/value_fns/qf1/fc1/kernel:0',
             'Manager/model/value_fns/qf1/qf_output/bias:0',
             'Manager/model/value_fns/qf1/qf_output/kernel:0',
             'Manager/model/value_fns/qf2/fc0/bias:0',
             'Manager/model/value_fns/qf2/fc0/kernel:0',
             'Manager/model/value_fns/qf2/fc1/bias:0',
             'Manager/model/value_fns/qf2/fc1/kernel:0',
             'Manager/model/value_fns/qf2/qf_output/bias:0',
             'Manager/model/value_fns/qf2/qf_output/kernel:0',
             'Manager/model/value_fns/vf/fc0/bias:0',
             'Manager/model/value_fns/vf/fc0/kernel:0',
             'Manager/model/value_fns/vf/fc1/bias:0',
             'Manager/model/value_fns/vf/fc1/kernel:0',
             'Manager/model/value_fns/vf/vf_output/bias:0',
             'Manager/model/value_fns/vf/vf_output/kernel:0',
             'Manager/target/value_fns/vf/fc0/bias:0',
             'Manager/target/value_fns/vf/fc0/kernel:0',
             'Manager/target/value_fns/vf/fc1/bias:0',
             'Manager/target/value_fns/vf/fc1/kernel:0',
             'Manager/target/value_fns/vf/vf_output/bias:0',
             'Manager/target/value_fns/vf/vf_output/kernel:0',
             'Worker/model/log_alpha:0',
             'Worker/model/pi/fc0/bias:0',
             'Worker/model/pi/fc0/kernel:0',
             'Worker/model/pi/fc1/bias:0',
             'Worker/model/pi/fc1/kernel:0',
             'Worker/model/pi/log_std/bias:0',
             'Worker/model/pi/log_std/kernel:0',
             'Worker/model/pi/mean/bias:0',
             'Worker/model/pi/mean/kernel:0',
             'Worker/model/value_fns/qf1/fc0/bias:0',
             'Worker/model/value_fns/qf1/fc0/kernel:0',
             'Worker/model/value_fns/qf1/fc1/bias:0',
             'Worker/model/value_fns/qf1/fc1/kernel:0',
             'Worker/model/value_fns/qf1/qf_output/bias:0',
             'Worker/model/value_fns/qf1/qf_output/kernel:0',
             'Worker/model/value_fns/qf2/fc0/bias:0',
             'Worker/model/value_fns/qf2/fc0/kernel:0',
             'Worker/model/value_fns/qf2/fc1/bias:0',
             'Worker/model/value_fns/qf2/fc1/kernel:0',
             'Worker/model/value_fns/qf2/qf_output/bias:0',
             'Worker/model/value_fns/qf2/qf_output/kernel:0',
             'Worker/model/value_fns/vf/fc0/bias:0',
             'Worker/model/value_fns/vf/fc0/kernel:0',
             'Worker/model/value_fns/vf/fc1/bias:0',
             'Worker/model/value_fns/vf/fc1/kernel:0',
             'Worker/model/value_fns/vf/vf_output/bias:0',
             'Worker/model/value_fns/vf/vf_output/kernel:0',
             'Worker/target/value_fns/vf/fc0/bias:0',
             'Worker/target/value_fns/vf/fc0/kernel:0',
             'Worker/target/value_fns/vf/fc1/bias:0',
             'Worker/target/value_fns/vf/fc1/kernel:0',
             'Worker/target/value_fns/vf/vf_output/bias:0',
             'Worker/target/value_fns/vf/vf_output/kernel:0',
             ]
        )
>>>>>>> dcb43520

    def test_initialize(self):
        """Check the functionality of the initialize() method.

        This test validates that the target variables are properly initialized
        when initialize is called.
        """
<<<<<<< HEAD
        pass  # TODO
=======
        policy = SACGoalConditionedPolicy(**self.policy_params)

        # Initialize the variables of the policy.
        policy.sess.run(tf.compat.v1.global_variables_initializer())

        # Run the initialize method.
        policy.initialize()

        model_var_list = [
            'Manager/model/value_fns/vf/fc0/kernel:0',
            'Manager/model/value_fns/vf/fc0/bias:0',
            'Manager/model/value_fns/vf/fc1/kernel:0',
            'Manager/model/value_fns/vf/fc1/bias:0',
            'Manager/model/value_fns/vf/vf_output/kernel:0',
            'Manager/model/value_fns/vf/vf_output/bias:0',

            'Worker/model/value_fns/vf/fc0/kernel:0',
            'Worker/model/value_fns/vf/fc0/bias:0',
            'Worker/model/value_fns/vf/fc1/kernel:0',
            'Worker/model/value_fns/vf/fc1/bias:0',
            'Worker/model/value_fns/vf/vf_output/kernel:0',
            'Worker/model/value_fns/vf/vf_output/bias:0',
        ]

        target_var_list = [
            'Manager/target/value_fns/vf/fc0/kernel:0',
            'Manager/target/value_fns/vf/fc0/bias:0',
            'Manager/target/value_fns/vf/fc1/kernel:0',
            'Manager/target/value_fns/vf/fc1/bias:0',
            'Manager/target/value_fns/vf/vf_output/kernel:0',
            'Manager/target/value_fns/vf/vf_output/bias:0',

            'Worker/target/value_fns/vf/fc0/kernel:0',
            'Worker/target/value_fns/vf/fc0/bias:0',
            'Worker/target/value_fns/vf/fc1/kernel:0',
            'Worker/target/value_fns/vf/fc1/bias:0',
            'Worker/target/value_fns/vf/vf_output/kernel:0',
            'Worker/target/value_fns/vf/vf_output/bias:0',
        ]

        for model, target in zip(model_var_list, target_var_list):
            with tf.compat.v1.variable_scope(
                    tf.compat.v1.get_variable_scope(), reuse=True):
                model_val = policy.sess.run(model)
                target_val = policy.sess.run(target)
            np.testing.assert_almost_equal(model_val, target_val)
>>>>>>> dcb43520

    def test_log_probs(self):
        """Check the functionality of the log_probs() method."""
        pass  # TODO

    def test_connected_gradients(self):
        """Check the functionality of the connected-gradients feature."""
        pass  # TODO


class TestBaseMultiFeedForwardPolicy(unittest.TestCase):
    """Test MultiFeedForwardPolicy in hbaselines/multi_fcnet/base.py."""

    def setUp(self):
        self.sess = tf.compat.v1.Session()

        # Shared policy parameters
        self.policy_params_shared = {
            'sess': self.sess,
            'ac_space': Box(low=-1, high=1, shape=(1,), dtype=np.float32),
            'co_space': Box(low=-2, high=2, shape=(2,), dtype=np.float32),
            'ob_space': Box(low=-3, high=3, shape=(3,), dtype=np.float32),
            'layers': [256, 256],
            'verbose': 2,
        }
        self.policy_params_shared.update(TD3_PARAMS.copy())
        self.policy_params_shared.update(MULTI_FEEDFORWARD_PARAMS.copy())
        self.policy_params_shared['shared'] = True

        # Independent policy parameters
        self.policy_params_independent = {
            'sess': self.sess,
            'ac_space': {
                'a': Box(low=-1, high=1, shape=(1,), dtype=np.float32),
                'b': Box(low=-2, high=2, shape=(2,), dtype=np.float32),
            },
            'co_space': {
                'a': Box(low=-3, high=3, shape=(3,), dtype=np.float32),
                'b': Box(low=-4, high=4, shape=(4,), dtype=np.float32),
            },
            'ob_space': {
                'a': Box(low=-5, high=5, shape=(5,), dtype=np.float32),
                'b': Box(low=-6, high=6, shape=(6,), dtype=np.float32),
            },
            'layers': [256, 256],
            'verbose': 2,
        }
        self.policy_params_independent.update(TD3_PARAMS.copy())
        self.policy_params_independent.update(MULTI_FEEDFORWARD_PARAMS.copy())
        self.policy_params_independent['shared'] = False

    def tearDown(self):
        self.sess.close()
        del self.policy_params_shared
        del self.policy_params_independent

        # Clear the graph.
        tf.compat.v1.reset_default_graph()

    def test_store_transition_1(self):
        """Check the functionality of the store_transition() method.

        This test checks for the following cases:

        1. maddpg = False, shared = False
        2. maddpg = False, shared = True
        3. maddpg = True,  shared = False
        4. maddpg = True,  shared = True
        """
        policy_params = self.policy_params_independent.copy()
        policy_params["maddpg"] = False
        policy = TD3MultiFeedForwardPolicy(**policy_params)

        del policy  # TODO

    def test_store_transition_2(self):
        policy_params = self.policy_params_shared.copy()
        policy_params["maddpg"] = False
        policy = TD3MultiFeedForwardPolicy(**policy_params)

        del policy  # TODO

    def test_store_transition_3(self):
        policy_params = self.policy_params_independent.copy()
        policy_params["maddpg"] = True
        policy = TD3MultiFeedForwardPolicy(**policy_params)

        del policy  # TODO

    def test_store_transition_4(self):
        policy_params = self.policy_params_shared.copy()
        policy_params["maddpg"] = True
        policy = TD3MultiFeedForwardPolicy(**policy_params)

        del policy  # TODO

    def test_get_td_map_1(self):
        """Check the functionality of the get_td_map() method.

        This test checks for the following cases:

        1. maddpg = False, shared = False
        2. maddpg = False, shared = True
        3. maddpg = True,  shared = False
        4. maddpg = True,  shared = True
        """
        policy_params = self.policy_params_independent.copy()
        policy_params["maddpg"] = False
        policy = TD3MultiFeedForwardPolicy(**policy_params)

        del policy  # TODO

    def test_get_td_map_2(self):
        policy_params = self.policy_params_shared.copy()
        policy_params["maddpg"] = False
        policy = TD3MultiFeedForwardPolicy(**policy_params)

        del policy  # TODO

    def test_get_td_map_3(self):
        policy_params = self.policy_params_independent.copy()
        policy_params["maddpg"] = True
        policy = TD3MultiFeedForwardPolicy(**policy_params)

        del policy  # TODO

    def test_get_td_map_4(self):
        policy_params = self.policy_params_shared.copy()
        policy_params["maddpg"] = True
        policy = TD3MultiFeedForwardPolicy(**policy_params)

        del policy  # TODO


class TestTD3MultiFeedForwardPolicy(unittest.TestCase):
    """Test MultiFeedForwardPolicy in hbaselines/multi_fcnet/td3.py."""

    def setUp(self):
        self.sess = tf.compat.v1.Session()

        # Shared policy parameters
        self.policy_params_shared = {
            'sess': self.sess,
            'ac_space': Box(low=-1, high=1, shape=(1,), dtype=np.float32),
            'co_space': Box(low=-2, high=2, shape=(2,), dtype=np.float32),
            'ob_space': Box(low=-3, high=3, shape=(3,), dtype=np.float32),
            'layers': [256, 256],
            'verbose': 2,
        }
        self.policy_params_shared.update(TD3_PARAMS.copy())
        self.policy_params_shared.update(MULTI_FEEDFORWARD_PARAMS.copy())
        self.policy_params_shared['shared'] = True

        # Independent policy parameters
        self.policy_params_independent = {
            'sess': self.sess,
            'ac_space': {
                'a': Box(low=-1, high=1, shape=(1,), dtype=np.float32),
                'b': Box(low=-2, high=2, shape=(2,), dtype=np.float32),
            },
            'co_space': {
                'a': Box(low=-3, high=3, shape=(3,), dtype=np.float32),
                'b': Box(low=-4, high=4, shape=(4,), dtype=np.float32),
            },
            'ob_space': {
                'a': Box(low=-5, high=5, shape=(5,), dtype=np.float32),
                'b': Box(low=-6, high=6, shape=(6,), dtype=np.float32),
            },
            'layers': [256, 256],
            'verbose': 2,
        }
        self.policy_params_independent.update(TD3_PARAMS.copy())
        self.policy_params_independent.update(MULTI_FEEDFORWARD_PARAMS.copy())
        self.policy_params_independent['shared'] = False

    def tearDown(self):
        self.sess.close()
        del self.policy_params_shared
        del self.policy_params_independent

        # Clear the graph.
        tf.compat.v1.reset_default_graph()

    def test_init_1(self):
        """Check the functionality of the __init__() method.

        This method is tested for the following features:

        1. The proper structure graph was generated.
        2. All input placeholders are correct.

        This is done for the following cases:

        1. maddpg = False, shared = False
        2. maddpg = False, shared = True
        3. maddpg = True,  shared = False
        4. maddpg = True,  shared = True
        """
        policy_params = self.policy_params_independent.copy()
        policy_params["maddpg"] = False
        policy = TD3MultiFeedForwardPolicy(**policy_params)

        self.assertListEqual(
            sorted([var.name for var in get_trainable_vars()]),
            ['a/model/pi/fc0/bias:0',
             'a/model/pi/fc0/kernel:0',
             'a/model/pi/fc1/bias:0',
             'a/model/pi/fc1/kernel:0',
             'a/model/pi/output/bias:0',
             'a/model/pi/output/kernel:0',
             'a/model/qf_0/fc0/bias:0',
             'a/model/qf_0/fc0/kernel:0',
             'a/model/qf_0/fc1/bias:0',
             'a/model/qf_0/fc1/kernel:0',
             'a/model/qf_0/qf_output/bias:0',
             'a/model/qf_0/qf_output/kernel:0',
             'a/model/qf_1/fc0/bias:0',
             'a/model/qf_1/fc0/kernel:0',
             'a/model/qf_1/fc1/bias:0',
             'a/model/qf_1/fc1/kernel:0',
             'a/model/qf_1/qf_output/bias:0',
             'a/model/qf_1/qf_output/kernel:0',
             'a/target/pi/fc0/bias:0',
             'a/target/pi/fc0/kernel:0',
             'a/target/pi/fc1/bias:0',
             'a/target/pi/fc1/kernel:0',
             'a/target/pi/output/bias:0',
             'a/target/pi/output/kernel:0',
             'a/target/qf_0/fc0/bias:0',
             'a/target/qf_0/fc0/kernel:0',
             'a/target/qf_0/fc1/bias:0',
             'a/target/qf_0/fc1/kernel:0',
             'a/target/qf_0/qf_output/bias:0',
             'a/target/qf_0/qf_output/kernel:0',
             'a/target/qf_1/fc0/bias:0',
             'a/target/qf_1/fc0/kernel:0',
             'a/target/qf_1/fc1/bias:0',
             'a/target/qf_1/fc1/kernel:0',
             'a/target/qf_1/qf_output/bias:0',
             'a/target/qf_1/qf_output/kernel:0',
             'b/model/pi/fc0/bias:0',
             'b/model/pi/fc0/kernel:0',
             'b/model/pi/fc1/bias:0',
             'b/model/pi/fc1/kernel:0',
             'b/model/pi/output/bias:0',
             'b/model/pi/output/kernel:0',
             'b/model/qf_0/fc0/bias:0',
             'b/model/qf_0/fc0/kernel:0',
             'b/model/qf_0/fc1/bias:0',
             'b/model/qf_0/fc1/kernel:0',
             'b/model/qf_0/qf_output/bias:0',
             'b/model/qf_0/qf_output/kernel:0',
             'b/model/qf_1/fc0/bias:0',
             'b/model/qf_1/fc0/kernel:0',
             'b/model/qf_1/fc1/bias:0',
             'b/model/qf_1/fc1/kernel:0',
             'b/model/qf_1/qf_output/bias:0',
             'b/model/qf_1/qf_output/kernel:0',
             'b/target/pi/fc0/bias:0',
             'b/target/pi/fc0/kernel:0',
             'b/target/pi/fc1/bias:0',
             'b/target/pi/fc1/kernel:0',
             'b/target/pi/output/bias:0',
             'b/target/pi/output/kernel:0',
             'b/target/qf_0/fc0/bias:0',
             'b/target/qf_0/fc0/kernel:0',
             'b/target/qf_0/fc1/bias:0',
             'b/target/qf_0/fc1/kernel:0',
             'b/target/qf_0/qf_output/bias:0',
             'b/target/qf_0/qf_output/kernel:0',
             'b/target/qf_1/fc0/bias:0',
             'b/target/qf_1/fc0/kernel:0',
             'b/target/qf_1/fc1/bias:0',
             'b/target/qf_1/fc1/kernel:0',
             'b/target/qf_1/qf_output/bias:0',
             'b/target/qf_1/qf_output/kernel:0']
        )

        # Check observation/action/context spaces of the agents
        self.assertEqual(policy.agents['a'].ac_space,
                         self.policy_params_independent['ac_space']['a'])
        self.assertEqual(policy.agents['a'].ob_space,
                         self.policy_params_independent['ob_space']['a'])
        self.assertEqual(policy.agents['a'].co_space,
                         self.policy_params_independent['co_space']['a'])

        self.assertEqual(policy.agents['b'].ac_space,
                         self.policy_params_independent['ac_space']['b'])
        self.assertEqual(policy.agents['b'].ob_space,
                         self.policy_params_independent['ob_space']['b'])
        self.assertEqual(policy.agents['b'].co_space,
                         self.policy_params_independent['co_space']['b'])

        # Check the instantiation of the class attributes.
        self.assertTrue(not policy.shared)
        self.assertTrue(not policy.maddpg)

    def test_init_2(self):
        policy_params = self.policy_params_shared.copy()
        policy_params["maddpg"] = False
        policy = TD3MultiFeedForwardPolicy(**policy_params)

        self.assertListEqual(
            sorted([var.name for var in get_trainable_vars()]),
            ['model/pi/fc0/bias:0',
             'model/pi/fc0/kernel:0',
             'model/pi/fc1/bias:0',
             'model/pi/fc1/kernel:0',
             'model/pi/output/bias:0',
             'model/pi/output/kernel:0',
             'model/qf_0/fc0/bias:0',
             'model/qf_0/fc0/kernel:0',
             'model/qf_0/fc1/bias:0',
             'model/qf_0/fc1/kernel:0',
             'model/qf_0/qf_output/bias:0',
             'model/qf_0/qf_output/kernel:0',
             'model/qf_1/fc0/bias:0',
             'model/qf_1/fc0/kernel:0',
             'model/qf_1/fc1/bias:0',
             'model/qf_1/fc1/kernel:0',
             'model/qf_1/qf_output/bias:0',
             'model/qf_1/qf_output/kernel:0',
             'target/pi/fc0/bias:0',
             'target/pi/fc0/kernel:0',
             'target/pi/fc1/bias:0',
             'target/pi/fc1/kernel:0',
             'target/pi/output/bias:0',
             'target/pi/output/kernel:0',
             'target/qf_0/fc0/bias:0',
             'target/qf_0/fc0/kernel:0',
             'target/qf_0/fc1/bias:0',
             'target/qf_0/fc1/kernel:0',
             'target/qf_0/qf_output/bias:0',
             'target/qf_0/qf_output/kernel:0',
             'target/qf_1/fc0/bias:0',
             'target/qf_1/fc0/kernel:0',
             'target/qf_1/fc1/bias:0',
             'target/qf_1/fc1/kernel:0',
             'target/qf_1/qf_output/bias:0',
             'target/qf_1/qf_output/kernel:0']
        )

        # Check observation/action/context spaces of the agents
        self.assertEqual(policy.agents['agent'].ac_space,
                         self.policy_params_shared['ac_space'])
        self.assertEqual(policy.agents['agent'].ob_space,
                         self.policy_params_shared['ob_space'])
        self.assertEqual(policy.agents['agent'].co_space,
                         self.policy_params_shared['co_space'])

        # Check the instantiation of the class attributes.
        self.assertTrue(policy.shared)
        self.assertTrue(not policy.maddpg)

    def test_init_3(self):
        policy_params = self.policy_params_independent.copy()
        policy_params["maddpg"] = True
        policy = TD3MultiFeedForwardPolicy(**policy_params)

        # TODO

        # Check observation/action/context spaces of the agents
        # TODO

        # Check the instantiation of the class attributes.
        self.assertTrue(not policy.shared)
        self.assertTrue(policy.maddpg)

    def test_init_4(self):
        policy_params = self.policy_params_shared.copy()
        policy_params["maddpg"] = True
        policy = TD3MultiFeedForwardPolicy(**policy_params)

        # TODO

        # Check observation/action/context spaces of the agents
        # TODO

        # Check the instantiation of the class attributes.
        self.assertTrue(policy.shared)
        self.assertTrue(policy.maddpg)

    def test_initialize_1(self):
        """Check the functionality of the initialize() method.

        This test validates that the target variables are properly initialized
        when initialize is called.

        This is done for the following cases:

        1. maddpg = False, shared = False
        2. maddpg = False, shared = True
        3. maddpg = True,  shared = False
        4. maddpg = True,  shared = True
        """
        policy_params = self.policy_params_independent.copy()
        policy_params["maddpg"] = False
        policy = TD3MultiFeedForwardPolicy(**policy_params)

        # Initialize the variables of the policy.
        policy.sess.run(tf.compat.v1.global_variables_initializer())

        # Run the initialize method.
        policy.initialize()

        model_var_list = [
            'a/model/pi/fc0/bias:0',
            'a/model/pi/fc0/kernel:0',
            'a/model/pi/fc1/bias:0',
            'a/model/pi/fc1/kernel:0',
            'a/model/pi/output/bias:0',
            'a/model/pi/output/kernel:0',
            'a/model/qf_0/fc0/bias:0',
            'a/model/qf_0/fc0/kernel:0',
            'a/model/qf_0/fc1/bias:0',
            'a/model/qf_0/fc1/kernel:0',
            'a/model/qf_0/qf_output/bias:0',
            'a/model/qf_0/qf_output/kernel:0',
            'a/model/qf_1/fc0/bias:0',
            'a/model/qf_1/fc0/kernel:0',
            'a/model/qf_1/fc1/bias:0',
            'a/model/qf_1/fc1/kernel:0',
            'a/model/qf_1/qf_output/bias:0',
            'a/model/qf_1/qf_output/kernel:0',
            'b/model/pi/fc0/bias:0',
            'b/model/pi/fc0/kernel:0',
            'b/model/pi/fc1/bias:0',
            'b/model/pi/fc1/kernel:0',
            'b/model/pi/output/bias:0',
            'b/model/pi/output/kernel:0',
            'b/model/qf_0/fc0/bias:0',
            'b/model/qf_0/fc0/kernel:0',
            'b/model/qf_0/fc1/bias:0',
            'b/model/qf_0/fc1/kernel:0',
            'b/model/qf_0/qf_output/bias:0',
            'b/model/qf_0/qf_output/kernel:0',
            'b/model/qf_1/fc0/bias:0',
            'b/model/qf_1/fc0/kernel:0',
            'b/model/qf_1/fc1/bias:0',
            'b/model/qf_1/fc1/kernel:0',
            'b/model/qf_1/qf_output/bias:0',
            'b/model/qf_1/qf_output/kernel:0',
        ]

        target_var_list = [
            'a/target/pi/fc0/bias:0',
            'a/target/pi/fc0/kernel:0',
            'a/target/pi/fc1/bias:0',
            'a/target/pi/fc1/kernel:0',
            'a/target/pi/output/bias:0',
            'a/target/pi/output/kernel:0',
            'a/target/qf_0/fc0/bias:0',
            'a/target/qf_0/fc0/kernel:0',
            'a/target/qf_0/fc1/bias:0',
            'a/target/qf_0/fc1/kernel:0',
            'a/target/qf_0/qf_output/bias:0',
            'a/target/qf_0/qf_output/kernel:0',
            'a/target/qf_1/fc0/bias:0',
            'a/target/qf_1/fc0/kernel:0',
            'a/target/qf_1/fc1/bias:0',
            'a/target/qf_1/fc1/kernel:0',
            'a/target/qf_1/qf_output/bias:0',
            'a/target/qf_1/qf_output/kernel:0',
            'b/target/pi/fc0/bias:0',
            'b/target/pi/fc0/kernel:0',
            'b/target/pi/fc1/bias:0',
            'b/target/pi/fc1/kernel:0',
            'b/target/pi/output/bias:0',
            'b/target/pi/output/kernel:0',
            'b/target/qf_0/fc0/bias:0',
            'b/target/qf_0/fc0/kernel:0',
            'b/target/qf_0/fc1/bias:0',
            'b/target/qf_0/fc1/kernel:0',
            'b/target/qf_0/qf_output/bias:0',
            'b/target/qf_0/qf_output/kernel:0',
            'b/target/qf_1/fc0/bias:0',
            'b/target/qf_1/fc0/kernel:0',
            'b/target/qf_1/fc1/bias:0',
            'b/target/qf_1/fc1/kernel:0',
            'b/target/qf_1/qf_output/bias:0',
            'b/target/qf_1/qf_output/kernel:0',
        ]

        for model, target in zip(model_var_list, target_var_list):
            with tf.compat.v1.variable_scope(
                    tf.compat.v1.get_variable_scope(), reuse=True):
                model_val = policy.sess.run(model)
                target_val = policy.sess.run(target)
            np.testing.assert_almost_equal(model_val, target_val)

    def test_initialize_2(self):
        policy_params = self.policy_params_shared.copy()
        policy_params["maddpg"] = False
        policy = TD3MultiFeedForwardPolicy(**policy_params)

        # Initialize the variables of the policy.
        policy.sess.run(tf.compat.v1.global_variables_initializer())

        # Run the initialize method.
        policy.initialize()

        model_var_list = [
            'model/pi/fc0/bias:0',
            'model/pi/fc0/kernel:0',
            'model/pi/fc1/bias:0',
            'model/pi/fc1/kernel:0',
            'model/pi/output/bias:0',
            'model/pi/output/kernel:0',
            'model/qf_0/fc0/bias:0',
            'model/qf_0/fc0/kernel:0',
            'model/qf_0/fc1/bias:0',
            'model/qf_0/fc1/kernel:0',
            'model/qf_0/qf_output/bias:0',
            'model/qf_0/qf_output/kernel:0',
            'model/qf_1/fc0/bias:0',
            'model/qf_1/fc0/kernel:0',
            'model/qf_1/fc1/bias:0',
            'model/qf_1/fc1/kernel:0',
            'model/qf_1/qf_output/bias:0',
            'model/qf_1/qf_output/kernel:0',
        ]

        target_var_list = [
            'target/pi/fc0/bias:0',
            'target/pi/fc0/kernel:0',
            'target/pi/fc1/bias:0',
            'target/pi/fc1/kernel:0',
            'target/pi/output/bias:0',
            'target/pi/output/kernel:0',
            'target/qf_0/fc0/bias:0',
            'target/qf_0/fc0/kernel:0',
            'target/qf_0/fc1/bias:0',
            'target/qf_0/fc1/kernel:0',
            'target/qf_0/qf_output/bias:0',
            'target/qf_0/qf_output/kernel:0',
            'target/qf_1/fc0/bias:0',
            'target/qf_1/fc0/kernel:0',
            'target/qf_1/fc1/bias:0',
            'target/qf_1/fc1/kernel:0',
            'target/qf_1/qf_output/bias:0',
            'target/qf_1/qf_output/kernel:0'
        ]

        for model, target in zip(model_var_list, target_var_list):
            with tf.compat.v1.variable_scope(
                    tf.compat.v1.get_variable_scope(), reuse=True):
                model_val = policy.sess.run(model)
                target_val = policy.sess.run(target)
            np.testing.assert_almost_equal(model_val, target_val)

    def test_initialize_3(self):
        policy_params = self.policy_params_independent.copy()
        policy_params["maddpg"] = True
        policy = TD3MultiFeedForwardPolicy(**policy_params)

        del policy  # TODO

    def test_initialize_4(self):
        policy_params = self.policy_params_shared.copy()
        policy_params["maddpg"] = True
        policy = TD3MultiFeedForwardPolicy(**policy_params)

        del policy  # TODO


class TestSACMultiFeedForwardPolicy(unittest.TestCase):
    """Test MultiFeedForwardPolicy in hbaselines/multi_fcnet/sac.py."""

    def setUp(self):
        self.sess = tf.compat.v1.Session()

        # Shared policy parameters
        self.policy_params_shared = {
            'sess': self.sess,
            'ac_space': Box(low=-1, high=1, shape=(1,), dtype=np.float32),
            'co_space': Box(low=-2, high=2, shape=(2,), dtype=np.float32),
            'ob_space': Box(low=-3, high=3, shape=(3,), dtype=np.float32),
            'layers': [256, 256],
            'verbose': 2,
        }
        self.policy_params_shared.update(SAC_PARAMS.copy())
        self.policy_params_shared.update(MULTI_FEEDFORWARD_PARAMS.copy())
        self.policy_params_shared['shared'] = True

        # Independent policy parameters
        self.policy_params_independent = {
            'sess': self.sess,
            'ac_space': {
                'a': Box(low=-1, high=1, shape=(1,), dtype=np.float32),
                'b': Box(low=-2, high=2, shape=(2,), dtype=np.float32),
            },
            'co_space': {
                'a': Box(low=-3, high=3, shape=(3,), dtype=np.float32),
                'b': Box(low=-4, high=4, shape=(4,), dtype=np.float32),
            },
            'ob_space': {
                'a': Box(low=-5, high=5, shape=(5,), dtype=np.float32),
                'b': Box(low=-6, high=6, shape=(6,), dtype=np.float32),
            },
            'layers': [256, 256],
            'verbose': 2,
        }
        self.policy_params_independent.update(SAC_PARAMS.copy())
        self.policy_params_independent.update(MULTI_FEEDFORWARD_PARAMS.copy())
        self.policy_params_independent['shared'] = False

    def tearDown(self):
        self.sess.close()
        del self.policy_params_shared
        del self.policy_params_independent

        # Clear the graph.
        tf.compat.v1.reset_default_graph()

    def test_init_1(self):
        """Check the functionality of the __init__() method.

        This method is tested for the following features:

        1. The proper structure graph was generated.
        2. All input placeholders are correct.

        This is done for the following cases:

        1. maddpg = False, shared = False
        2. maddpg = False, shared = True
        3. maddpg = True,  shared = False
        4. maddpg = True,  shared = True
        """
        policy_params = self.policy_params_independent.copy()
        policy_params["maddpg"] = False
        policy = SACMultiFeedForwardPolicy(**policy_params)

        self.assertListEqual(
            sorted([var.name for var in get_trainable_vars()]),
            ['a/model/log_alpha:0',
             'a/model/pi/fc0/bias:0',
             'a/model/pi/fc0/kernel:0',
             'a/model/pi/fc1/bias:0',
             'a/model/pi/fc1/kernel:0',
             'a/model/pi/log_std/bias:0',
             'a/model/pi/log_std/kernel:0',
             'a/model/pi/mean/bias:0',
             'a/model/pi/mean/kernel:0',
             'a/model/value_fns/qf1/fc0/bias:0',
             'a/model/value_fns/qf1/fc0/kernel:0',
             'a/model/value_fns/qf1/fc1/bias:0',
             'a/model/value_fns/qf1/fc1/kernel:0',
             'a/model/value_fns/qf1/qf_output/bias:0',
             'a/model/value_fns/qf1/qf_output/kernel:0',
             'a/model/value_fns/qf2/fc0/bias:0',
             'a/model/value_fns/qf2/fc0/kernel:0',
             'a/model/value_fns/qf2/fc1/bias:0',
             'a/model/value_fns/qf2/fc1/kernel:0',
             'a/model/value_fns/qf2/qf_output/bias:0',
             'a/model/value_fns/qf2/qf_output/kernel:0',
             'a/model/value_fns/vf/fc0/bias:0',
             'a/model/value_fns/vf/fc0/kernel:0',
             'a/model/value_fns/vf/fc1/bias:0',
             'a/model/value_fns/vf/fc1/kernel:0',
             'a/model/value_fns/vf/vf_output/bias:0',
             'a/model/value_fns/vf/vf_output/kernel:0',
             'a/target/value_fns/vf/fc0/bias:0',
             'a/target/value_fns/vf/fc0/kernel:0',
             'a/target/value_fns/vf/fc1/bias:0',
             'a/target/value_fns/vf/fc1/kernel:0',
             'a/target/value_fns/vf/vf_output/bias:0',
             'a/target/value_fns/vf/vf_output/kernel:0',
             'b/model/log_alpha:0',
             'b/model/pi/fc0/bias:0',
             'b/model/pi/fc0/kernel:0',
             'b/model/pi/fc1/bias:0',
             'b/model/pi/fc1/kernel:0',
             'b/model/pi/log_std/bias:0',
             'b/model/pi/log_std/kernel:0',
             'b/model/pi/mean/bias:0',
             'b/model/pi/mean/kernel:0',
             'b/model/value_fns/qf1/fc0/bias:0',
             'b/model/value_fns/qf1/fc0/kernel:0',
             'b/model/value_fns/qf1/fc1/bias:0',
             'b/model/value_fns/qf1/fc1/kernel:0',
             'b/model/value_fns/qf1/qf_output/bias:0',
             'b/model/value_fns/qf1/qf_output/kernel:0',
             'b/model/value_fns/qf2/fc0/bias:0',
             'b/model/value_fns/qf2/fc0/kernel:0',
             'b/model/value_fns/qf2/fc1/bias:0',
             'b/model/value_fns/qf2/fc1/kernel:0',
             'b/model/value_fns/qf2/qf_output/bias:0',
             'b/model/value_fns/qf2/qf_output/kernel:0',
             'b/model/value_fns/vf/fc0/bias:0',
             'b/model/value_fns/vf/fc0/kernel:0',
             'b/model/value_fns/vf/fc1/bias:0',
             'b/model/value_fns/vf/fc1/kernel:0',
             'b/model/value_fns/vf/vf_output/bias:0',
             'b/model/value_fns/vf/vf_output/kernel:0',
             'b/target/value_fns/vf/fc0/bias:0',
             'b/target/value_fns/vf/fc0/kernel:0',
             'b/target/value_fns/vf/fc1/bias:0',
             'b/target/value_fns/vf/fc1/kernel:0',
             'b/target/value_fns/vf/vf_output/bias:0',
             'b/target/value_fns/vf/vf_output/kernel:0']
        )

        # Check observation/action/context spaces of the agents
        self.assertEqual(policy.agents['a'].ac_space,
                         self.policy_params_independent['ac_space']['a'])
        self.assertEqual(policy.agents['a'].ob_space,
                         self.policy_params_independent['ob_space']['a'])
        self.assertEqual(policy.agents['a'].co_space,
                         self.policy_params_independent['co_space']['a'])

        self.assertEqual(policy.agents['b'].ac_space,
                         self.policy_params_independent['ac_space']['b'])
        self.assertEqual(policy.agents['b'].ob_space,
                         self.policy_params_independent['ob_space']['b'])
        self.assertEqual(policy.agents['b'].co_space,
                         self.policy_params_independent['co_space']['b'])

        # Check the instantiation of the class attributes.
        self.assertTrue(not policy.shared)
        self.assertTrue(not policy.maddpg)

    def test_init_2(self):
        policy_params = self.policy_params_shared.copy()
        policy_params["maddpg"] = False
        policy = SACMultiFeedForwardPolicy(**policy_params)

        self.assertListEqual(
            sorted([var.name for var in get_trainable_vars()]),
            ['model/log_alpha:0',
             'model/pi/fc0/bias:0',
             'model/pi/fc0/kernel:0',
             'model/pi/fc1/bias:0',
             'model/pi/fc1/kernel:0',
             'model/pi/log_std/bias:0',
             'model/pi/log_std/kernel:0',
             'model/pi/mean/bias:0',
             'model/pi/mean/kernel:0',
             'model/value_fns/qf1/fc0/bias:0',
             'model/value_fns/qf1/fc0/kernel:0',
             'model/value_fns/qf1/fc1/bias:0',
             'model/value_fns/qf1/fc1/kernel:0',
             'model/value_fns/qf1/qf_output/bias:0',
             'model/value_fns/qf1/qf_output/kernel:0',
             'model/value_fns/qf2/fc0/bias:0',
             'model/value_fns/qf2/fc0/kernel:0',
             'model/value_fns/qf2/fc1/bias:0',
             'model/value_fns/qf2/fc1/kernel:0',
             'model/value_fns/qf2/qf_output/bias:0',
             'model/value_fns/qf2/qf_output/kernel:0',
             'model/value_fns/vf/fc0/bias:0',
             'model/value_fns/vf/fc0/kernel:0',
             'model/value_fns/vf/fc1/bias:0',
             'model/value_fns/vf/fc1/kernel:0',
             'model/value_fns/vf/vf_output/bias:0',
             'model/value_fns/vf/vf_output/kernel:0',
             'target/value_fns/vf/fc0/bias:0',
             'target/value_fns/vf/fc0/kernel:0',
             'target/value_fns/vf/fc1/bias:0',
             'target/value_fns/vf/fc1/kernel:0',
             'target/value_fns/vf/vf_output/bias:0',
             'target/value_fns/vf/vf_output/kernel:0']
        )

        # Check observation/action/context spaces of the agents
        self.assertEqual(policy.agents['agent'].ac_space,
                         self.policy_params_shared['ac_space'])
        self.assertEqual(policy.agents['agent'].ob_space,
                         self.policy_params_shared['ob_space'])
        self.assertEqual(policy.agents['agent'].co_space,
                         self.policy_params_shared['co_space'])

        # Check the instantiation of the class attributes.
        self.assertTrue(policy.shared)
        self.assertTrue(not policy.maddpg)

    def test_init_3(self):
        policy_params = self.policy_params_independent.copy()
        policy_params["maddpg"] = True
        policy = SACMultiFeedForwardPolicy(**policy_params)

        # TODO

        # Check observation/action/context spaces of the agents
        # TODO

        # Check the instantiation of the class attributes.
        self.assertTrue(not policy.shared)
        self.assertTrue(policy.maddpg)

    def test_init_4(self):
        policy_params = self.policy_params_shared.copy()
        policy_params["maddpg"] = True
        policy = SACMultiFeedForwardPolicy(**policy_params)

        # TODO

        # Check observation/action/context spaces of the agents
        # TODO

        # Check the instantiation of the class attributes.
        self.assertTrue(policy.shared)
        self.assertTrue(policy.maddpg)

    def test_initialize_1(self):
        """Check the functionality of the initialize() method.

        This test validates that the target variables are properly initialized
        when initialize is called.

        This is done for the following cases:

        1. maddpg = False, shared = False
        2. maddpg = False, shared = True
        3. maddpg = True,  shared = False
        4. maddpg = True,  shared = True
        """
        policy_params = self.policy_params_independent.copy()
        policy_params["maddpg"] = False
        policy = SACMultiFeedForwardPolicy(**policy_params)

        # Initialize the variables of the policy.
        policy.sess.run(tf.compat.v1.global_variables_initializer())

        # Run the initialize method.
        policy.initialize()

        model_var_list = [
            'a/model/value_fns/vf/fc0/kernel:0',
            'a/model/value_fns/vf/fc0/bias:0',
            'a/model/value_fns/vf/fc1/kernel:0',
            'a/model/value_fns/vf/fc1/bias:0',
            'a/model/value_fns/vf/vf_output/kernel:0',
            'a/model/value_fns/vf/vf_output/bias:0',
            'b/model/value_fns/vf/fc0/kernel:0',
            'b/model/value_fns/vf/fc0/bias:0',
            'b/model/value_fns/vf/fc1/kernel:0',
            'b/model/value_fns/vf/fc1/bias:0',
            'b/model/value_fns/vf/vf_output/kernel:0',
            'b/model/value_fns/vf/vf_output/bias:0',
        ]

        target_var_list = [
            'a/target/value_fns/vf/fc0/kernel:0',
            'a/target/value_fns/vf/fc0/bias:0',
            'a/target/value_fns/vf/fc1/kernel:0',
            'a/target/value_fns/vf/fc1/bias:0',
            'a/target/value_fns/vf/vf_output/kernel:0',
            'a/target/value_fns/vf/vf_output/bias:0',
            'b/target/value_fns/vf/fc0/kernel:0',
            'b/target/value_fns/vf/fc0/bias:0',
            'b/target/value_fns/vf/fc1/kernel:0',
            'b/target/value_fns/vf/fc1/bias:0',
            'b/target/value_fns/vf/vf_output/kernel:0',
            'b/target/value_fns/vf/vf_output/bias:0',
        ]

        for model, target in zip(model_var_list, target_var_list):
            with tf.compat.v1.variable_scope(
                    tf.compat.v1.get_variable_scope(), reuse=True):
                model_val = policy.sess.run(model)
                target_val = policy.sess.run(target)
            np.testing.assert_almost_equal(model_val, target_val)

    def test_initialize_2(self):
        policy_params = self.policy_params_shared.copy()
        policy_params["maddpg"] = False
        policy = SACMultiFeedForwardPolicy(**policy_params)

        # Initialize the variables of the policy.
        policy.sess.run(tf.compat.v1.global_variables_initializer())

        # Run the initialize method.
        policy.initialize()

        model_var_list = [
            'model/value_fns/vf/fc0/kernel:0',
            'model/value_fns/vf/fc0/bias:0',
            'model/value_fns/vf/fc1/kernel:0',
            'model/value_fns/vf/fc1/bias:0',
            'model/value_fns/vf/vf_output/kernel:0',
            'model/value_fns/vf/vf_output/bias:0',
        ]

        target_var_list = [
            'target/value_fns/vf/fc0/kernel:0',
            'target/value_fns/vf/fc0/bias:0',
            'target/value_fns/vf/fc1/kernel:0',
            'target/value_fns/vf/fc1/bias:0',
            'target/value_fns/vf/vf_output/kernel:0',
            'target/value_fns/vf/vf_output/bias:0',
        ]

        for model, target in zip(model_var_list, target_var_list):
            with tf.compat.v1.variable_scope(
                    tf.compat.v1.get_variable_scope(), reuse=True):
                model_val = policy.sess.run(model)
                target_val = policy.sess.run(target)
            np.testing.assert_almost_equal(model_val, target_val)

    def test_initialize_3(self):
        policy_params = self.policy_params_independent.copy()
        policy_params["maddpg"] = True
        policy = SACMultiFeedForwardPolicy(**policy_params)

        del policy  # TODO

    def test_initialize_4(self):
        policy_params = self.policy_params_shared.copy()
        policy_params["maddpg"] = True
        policy = SACMultiFeedForwardPolicy(**policy_params)

        del policy  # TODO


if __name__ == '__main__':
    unittest.main()<|MERGE_RESOLUTION|>--- conflicted
+++ resolved
@@ -7,18 +7,14 @@
 from hbaselines.fcnet.base import ActorCriticPolicy
 from hbaselines.fcnet.td3 import FeedForwardPolicy as TD3FeedForwardPolicy
 from hbaselines.fcnet.sac import FeedForwardPolicy as SACFeedForwardPolicy
-<<<<<<< HEAD
-from hbaselines.goal_conditioned.td3 import GoalConditionedPolicy
+from hbaselines.goal_conditioned.td3 import GoalConditionedPolicy as \
+    TD3GoalConditionedPolicy
+from hbaselines.goal_conditioned.sac import GoalConditionedPolicy as \
+    SACGoalConditionedPolicy
 from hbaselines.multi_fcnet.td3 import MultiFeedForwardPolicy as \
     TD3MultiFeedForwardPolicy
 from hbaselines.multi_fcnet.sac import MultiFeedForwardPolicy as \
     SACMultiFeedForwardPolicy
-=======
-from hbaselines.goal_conditioned.td3 import GoalConditionedPolicy as \
-    TD3GoalConditionedPolicy
-from hbaselines.goal_conditioned.sac import GoalConditionedPolicy as \
-    SACGoalConditionedPolicy
->>>>>>> dcb43520
 from hbaselines.algorithms.off_policy import SAC_PARAMS, TD3_PARAMS
 from hbaselines.algorithms.off_policy import FEEDFORWARD_PARAMS
 from hbaselines.algorithms.off_policy import GOAL_CONDITIONED_PARAMS
@@ -563,120 +559,6 @@
         # Clear the graph.
         tf.compat.v1.reset_default_graph()
 
-<<<<<<< HEAD
-    def test_init(self):
-        """Validate that the graph and variables are initialized properly."""
-        policy = GoalConditionedPolicy(**self.policy_params)
-
-        # Check that the abstract class has all the required attributes.
-        self.assertEqual(policy.meta_period,
-                         self.policy_params['meta_period'])
-        self.assertEqual(policy.relative_goals,
-                         self.policy_params['relative_goals'])
-        self.assertEqual(policy.off_policy_corrections,
-                         self.policy_params['off_policy_corrections'])
-        self.assertEqual(policy.use_fingerprints,
-                         self.policy_params['use_fingerprints'])
-        self.assertEqual(policy.centralized_value_functions,
-                         self.policy_params['centralized_value_functions'])
-        self.assertEqual(policy.connected_gradients,
-                         self.policy_params['connected_gradients'])
-
-        # Check that all trainable variables have been created in the
-        # TensorFlow graph.
-        self.assertListEqual(
-            sorted([var.name for var in get_trainable_vars()]),
-            ['0:0',  # TODO: why?
-             '1:0',  # TODO: why?
-             'Manager/model/pi/fc0/bias:0',
-             'Manager/model/pi/fc0/kernel:0',
-             'Manager/model/pi/fc1/bias:0',
-             'Manager/model/pi/fc1/kernel:0',
-             'Manager/model/pi/output/bias:0',
-             'Manager/model/pi/output/kernel:0',
-             'Manager/model/qf_0/fc0/bias:0',
-             'Manager/model/qf_0/fc0/kernel:0',
-             'Manager/model/qf_0/fc1/bias:0',
-             'Manager/model/qf_0/fc1/kernel:0',
-             'Manager/model/qf_0/qf_output/bias:0',
-             'Manager/model/qf_0/qf_output/kernel:0',
-             'Manager/model/qf_1/fc0/bias:0',
-             'Manager/model/qf_1/fc0/kernel:0',
-             'Manager/model/qf_1/fc1/bias:0',
-             'Manager/model/qf_1/fc1/kernel:0',
-             'Manager/model/qf_1/qf_output/bias:0',
-             'Manager/model/qf_1/qf_output/kernel:0',
-             'Manager/target/pi/fc0/bias:0',
-             'Manager/target/pi/fc0/kernel:0',
-             'Manager/target/pi/fc1/bias:0',
-             'Manager/target/pi/fc1/kernel:0',
-             'Manager/target/pi/output/bias:0',
-             'Manager/target/pi/output/kernel:0',
-             'Manager/target/qf_0/fc0/bias:0',
-             'Manager/target/qf_0/fc0/kernel:0',
-             'Manager/target/qf_0/fc1/bias:0',
-             'Manager/target/qf_0/fc1/kernel:0',
-             'Manager/target/qf_0/qf_output/bias:0',
-             'Manager/target/qf_0/qf_output/kernel:0',
-             'Manager/target/qf_1/fc0/bias:0',
-             'Manager/target/qf_1/fc0/kernel:0',
-             'Manager/target/qf_1/fc1/bias:0',
-             'Manager/target/qf_1/fc1/kernel:0',
-             'Manager/target/qf_1/qf_output/bias:0',
-             'Manager/target/qf_1/qf_output/kernel:0',
-             'Worker/model/pi/fc0/bias:0',
-             'Worker/model/pi/fc0/kernel:0',
-             'Worker/model/pi/fc1/bias:0',
-             'Worker/model/pi/fc1/kernel:0',
-             'Worker/model/pi/output/bias:0',
-             'Worker/model/pi/output/kernel:0',
-             'Worker/model/qf_0/fc0/bias:0',
-             'Worker/model/qf_0/fc0/kernel:0',
-             'Worker/model/qf_0/fc1/bias:0',
-             'Worker/model/qf_0/fc1/kernel:0',
-             'Worker/model/qf_0/qf_output/bias:0',
-             'Worker/model/qf_0/qf_output/kernel:0',
-             'Worker/model/qf_1/fc0/bias:0',
-             'Worker/model/qf_1/fc0/kernel:0',
-             'Worker/model/qf_1/fc1/bias:0',
-             'Worker/model/qf_1/fc1/kernel:0',
-             'Worker/model/qf_1/qf_output/bias:0',
-             'Worker/model/qf_1/qf_output/kernel:0',
-             'Worker/target/pi/fc0/bias:0',
-             'Worker/target/pi/fc0/kernel:0',
-             'Worker/target/pi/fc1/bias:0',
-             'Worker/target/pi/fc1/kernel:0',
-             'Worker/target/pi/output/bias:0',
-             'Worker/target/pi/output/kernel:0',
-             'Worker/target/qf_0/fc0/bias:0',
-             'Worker/target/qf_0/fc0/kernel:0',
-             'Worker/target/qf_0/fc1/bias:0',
-             'Worker/target/qf_0/fc1/kernel:0',
-             'Worker/target/qf_0/qf_output/bias:0',
-             'Worker/target/qf_0/qf_output/kernel:0',
-             'Worker/target/qf_1/fc0/bias:0',
-             'Worker/target/qf_1/fc0/kernel:0',
-             'Worker/target/qf_1/fc1/bias:0',
-             'Worker/target/qf_1/fc1/kernel:0',
-             'Worker/target/qf_1/qf_output/bias:0',
-             'Worker/target/qf_1/qf_output/kernel:0']
-        )
-
-        # Test the worker_reward function.
-        self.assertAlmostEqual(
-            policy.worker_reward_fn(
-                states=np.array([1, 2]),
-                goals=np.array([3, 2]),
-                next_states=np.array([0, 0])
-            ),
-            -3.6055512754778567
-        )
-
-        # Clear the graph.
-        tf.compat.v1.reset_default_graph()
-
-=======
->>>>>>> dcb43520
     def test_store_transition(self):
         """Check the functionality of the store_transition() method.
 
@@ -946,11 +828,6 @@
 class TestTD3GoalConditionedPolicy(unittest.TestCase):
     """Test GoalConditionedPolicy in hbaselines/goal_conditioned/td3.py."""
 
-<<<<<<< HEAD
-    def test_init(self):
-        """Validate that the graph and variables are initialized properly."""
-        pass  # TODO
-=======
     def setUp(self):
         self.policy_params = {
             'sess': tf.compat.v1.Session(),
@@ -1067,7 +944,6 @@
              'Worker/target/qf_1/qf_output/bias:0',
              'Worker/target/qf_1/qf_output/kernel:0']
         )
->>>>>>> dcb43520
 
     def test_initialize(self):
         """Check the functionality of the initialize() method.
@@ -1075,9 +951,6 @@
         This test validates that the target variables are properly initialized
         when initialize is called.
         """
-<<<<<<< HEAD
-        pass  # TODO
-=======
         policy = TD3GoalConditionedPolicy(**self.policy_params)
 
         # Initialize the variables of the policy.
@@ -1172,7 +1045,6 @@
                 model_val = policy.sess.run(model)
                 target_val = policy.sess.run(target)
             np.testing.assert_almost_equal(model_val, target_val)
->>>>>>> dcb43520
 
     def test_log_probs(self):
         """Check the functionality of the log_probs() method."""
@@ -1186,11 +1058,6 @@
 class TestSACGoalConditionedPolicy(unittest.TestCase):
     """Test GoalConditionedPolicy in hbaselines/goal_conditioned/sac.py."""
 
-<<<<<<< HEAD
-    def test_init(self):
-        """Validate that the graph and variables are initialized properly."""
-        pass  # TODO
-=======
     def setUp(self):
         self.policy_params = {
             'sess': tf.compat.v1.Session(),
@@ -1300,7 +1167,6 @@
              'Worker/target/value_fns/vf/vf_output/kernel:0',
              ]
         )
->>>>>>> dcb43520
 
     def test_initialize(self):
         """Check the functionality of the initialize() method.
@@ -1308,9 +1174,6 @@
         This test validates that the target variables are properly initialized
         when initialize is called.
         """
-<<<<<<< HEAD
-        pass  # TODO
-=======
         policy = SACGoalConditionedPolicy(**self.policy_params)
 
         # Initialize the variables of the policy.
@@ -1357,7 +1220,6 @@
                 model_val = policy.sess.run(model)
                 target_val = policy.sess.run(target)
             np.testing.assert_almost_equal(model_val, target_val)
->>>>>>> dcb43520
 
     def test_log_probs(self):
         """Check the functionality of the log_probs() method."""
